--- conflicted
+++ resolved
@@ -15,14 +15,9 @@
 crate-type = ["lib", "cdylib"]
 
 [dependencies]
-<<<<<<< HEAD
-nalgebra = {version = "0.32", default_features = false, features = ["std"]}
-serde = {version = "1.0.192", default_features = false, features = ["alloc", "derive"], optional = true}
-rayon = {version = "1.10", optional = true}
-=======
 nalgebra = {version = "0.32", default-features = false, features = ["std"]}
 serde = {version = "1.0.192", default-features = false, features = ["alloc", "derive"], optional = true}
->>>>>>> 2054fad5
+rayon = {version = "1.10", optional = true}
 
 [dev-dependencies]
 approx = "0.5.1"
