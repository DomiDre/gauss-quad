--- conflicted
+++ resolved
@@ -15,12 +15,8 @@
 crate-type = ["lib", "cdylib"]
 
 [dependencies]
-<<<<<<< HEAD
 nalgebra = {version = "0.33", default-features = false, features = ["std"]}
 serde = {version = "1.0.203", default-features = false, features = ["alloc", "derive"], optional = true}
-=======
-nalgebra = "0.33"
->>>>>>> 3cacd884
 
 [dev-dependencies]
 approx = "0.5.1"
