# Changelog

This document contains all changes to the crate since version 0.1.8.

<<<<<<< HEAD
# 0.3.0 (unreleased)

- Made all quadrature rules store their nodes sorted in ascending order.
 This means that all functions that return some view of the nodes (and weights) now return them in sorted order.
 This affects the Gauss-Legendre, Gauss-Hermite and Gauss-Chebyshev rules.
 The affected functions are `QuadratureRule::iter()`, `QuadratureRule::into_iter()`, `QuadratureRule::nodes()`, `QuadratureRule::weights()`, `QuadratureRule::as_node_weight_pairs()` and `QuadratureRule::into_node_weight_pairs()`.
 
# 0.2.3
=======
## 0.2.3
>>>>>>> 4bb92dcb

- Make the `QuadratureRule::integrate` functions take a `FnMut` instead of a `Fn`.
- Documentation improvements.
- CI improvements.
- Updated dependencies.
- Implemented `Iterator::last` by calling `DoubleEndedIterator::next_back` where applicable.

## 0.2.2

- Add Gauss-Chebyshev quadrature of the first and second kinds.

## 0.2.1

- Add the `rayon` feature that enables certain calculations to be done in parallel.
- Add the function `par_integrate` to every quadrature rule struct which can be used when the `rayon` feature is enabled to perform integration in parallel.
- Add the function `par_new` to `GaussLegendre` to initialize it in parallel. This function is also behind the `rayon` feature.

## 0.2.0

This update is mostly about changing the API to adhere to the [Rust API guidelines](https://rust-lang.github.io/api-guidelines/about.html).

### Breaking changes

- Changed the name of all constructors from `init` to `new`.  
- All constructors now return a `Result` that contains an error when the input is invalid, instead of panicking. Simply `unwrap()` it to recover the old behaviour.  
- The fields of the quadrature rule structs are now private to uphold the invariants needed for integration.  
- A set of functions have been implemented that access the node and weight data of the quadrature rule structs in various ways.  
- The `nodes_and_weights` functions have been removed. To achieve the same effect you can do `QuadratureRule::new(...)?.into_node_weight_pairs()` if you wish to have a `Vec<(f64, f64)>` of nodes and their corresponding weights, or you can do `QuadratureRule::new(...)?.into_iter().unzip()` if you wish to have the nodes and weights separate.
- The crate no longer exports the `DMatrixf64` type alias.
- The crate no longer re-exports the `core::f64::consts::PI` constant.

### Other changes

- Added the `serde` feature which implements the `Serialize` and `Deserialize` traits from [`serde`](https://crates.io/crates/serde) for all quadrature rule structs.
- The quadrature rule structs now store the nodes and weights together in a single allocation. This slightly speeds up integration, and removes one intermediate allocation during creation.
- Fixed a sign error in the documentation for `GaussJacobi`.

## 0.1.9

- Update `nalgebra` dependency to 0.33.0.<|MERGE_RESOLUTION|>--- conflicted
+++ resolved
@@ -2,7 +2,6 @@
 
 This document contains all changes to the crate since version 0.1.8.
 
-<<<<<<< HEAD
 # 0.3.0 (unreleased)
 
 - Made all quadrature rules store their nodes sorted in ascending order.
@@ -10,10 +9,7 @@
  This affects the Gauss-Legendre, Gauss-Hermite and Gauss-Chebyshev rules.
  The affected functions are `QuadratureRule::iter()`, `QuadratureRule::into_iter()`, `QuadratureRule::nodes()`, `QuadratureRule::weights()`, `QuadratureRule::as_node_weight_pairs()` and `QuadratureRule::into_node_weight_pairs()`.
  
-# 0.2.3
-=======
 ## 0.2.3
->>>>>>> 4bb92dcb
 
 - Make the `QuadratureRule::integrate` functions take a `FnMut` instead of a `Fn`.
 - Documentation improvements.
