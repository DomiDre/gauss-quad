This document contains all changes to the crate since version 0.1.8.

# 0.2.1

- Add the `rayon` feature that enables certain calculations to be done in parallel. 
- Add the function `par_integrate` to every quadrature rule struct which can be used when the `rayon` feature is enabled to perform integration in parallel.
- Add the function `par_new` to `GaussLegendre` to initialize it in parallel. This function is also behind the `rayon` feature.

# 0.2.0

This update is mostly about changing the API to adhere to the [Rust API guidelines](https://rust-lang.github.io/api-guidelines/about.html).

## Breaking changes

 - Changed the name of all constructors from `init` to `new`.  
 - All constructors now return a `Result` that contains an error when the input is invalid, instead of panicking. Simply `unwrap()` it to recover the old behaviour.  
 - The fields of the quadrature rule structs are now private to uphold the invariants needed for integration.  
 - A set of functions have been implemented that access the node and weight data of the quadrature rule structs in various ways.  
 - The `nodes_and_weights` functions have been removed. To achieve the same effect you can do `QuadratureRule::new(...)?.into_node_weight_pairs()` if you wish to have a `Vec<(f64, f64)>` of nodes and their corresponding weights, or you can do `QuadratureRule::new(...)?.into_iter().unzip()` if you wish to have the nodes and weights separate.
 - The crate no longer exports the `DMatrixf64` type alias.
 - The crate no longer re-exports the `core::f64::consts::PI` constant.

## Other changes

<<<<<<< HEAD
- Added the `serde` feature which implements the `Serialize` and `Deserialize` traits from [`serde`](https://crates.io/crates/serde) for all quadrature rule structs.
- The quadrature rule structs now store the nodes and weights together in a single allocation. This slightly speeds up integration.
 - Fixed a sign error in the documentation for `GaussJacobi`.
 - Add `GaussChebyshev` quadrature rule.
=======
 - Added the `serde` feature which implements the `Serialize` and `Deserialize` traits from [`serde`](https://crates.io/crates/serde) for all quadrature rule structs.
 - The quadrature rule structs now store the nodes and weights together in a single allocation. This slightly speeds up integration, and removes one intermediate allocation during creation.
 - Fixed a sign error in the documentation for `GaussJacobi`.

# 0.1.9

 - Update `nalgebra` dependency to 0.33.0.
>>>>>>> f0807672
<|MERGE_RESOLUTION|>--- conflicted
+++ resolved
@@ -1,38 +1,37 @@
+# Changelog
+
 This document contains all changes to the crate since version 0.1.8.
 
-# 0.2.1
+## 0.2.2
 
-- Add the `rayon` feature that enables certain calculations to be done in parallel. 
+- Add Gauss-Chebyshev quadrature.
+
+## 0.2.1
+
+- Add the `rayon` feature that enables certain calculations to be done in parallel.
 - Add the function `par_integrate` to every quadrature rule struct which can be used when the `rayon` feature is enabled to perform integration in parallel.
 - Add the function `par_new` to `GaussLegendre` to initialize it in parallel. This function is also behind the `rayon` feature.
 
-# 0.2.0
+## 0.2.0
 
 This update is mostly about changing the API to adhere to the [Rust API guidelines](https://rust-lang.github.io/api-guidelines/about.html).
 
-## Breaking changes
+### Breaking changes
 
- - Changed the name of all constructors from `init` to `new`.  
- - All constructors now return a `Result` that contains an error when the input is invalid, instead of panicking. Simply `unwrap()` it to recover the old behaviour.  
- - The fields of the quadrature rule structs are now private to uphold the invariants needed for integration.  
- - A set of functions have been implemented that access the node and weight data of the quadrature rule structs in various ways.  
- - The `nodes_and_weights` functions have been removed. To achieve the same effect you can do `QuadratureRule::new(...)?.into_node_weight_pairs()` if you wish to have a `Vec<(f64, f64)>` of nodes and their corresponding weights, or you can do `QuadratureRule::new(...)?.into_iter().unzip()` if you wish to have the nodes and weights separate.
- - The crate no longer exports the `DMatrixf64` type alias.
- - The crate no longer re-exports the `core::f64::consts::PI` constant.
+- Changed the name of all constructors from `init` to `new`.  
+- All constructors now return a `Result` that contains an error when the input is invalid, instead of panicking. Simply `unwrap()` it to recover the old behaviour.  
+- The fields of the quadrature rule structs are now private to uphold the invariants needed for integration.  
+- A set of functions have been implemented that access the node and weight data of the quadrature rule structs in various ways.  
+- The `nodes_and_weights` functions have been removed. To achieve the same effect you can do `QuadratureRule::new(...)?.into_node_weight_pairs()` if you wish to have a `Vec<(f64, f64)>` of nodes and their corresponding weights, or you can do `QuadratureRule::new(...)?.into_iter().unzip()` if you wish to have the nodes and weights separate.
+- The crate no longer exports the `DMatrixf64` type alias.
+- The crate no longer re-exports the `core::f64::consts::PI` constant.
 
-## Other changes
+### Other changes
 
-<<<<<<< HEAD
 - Added the `serde` feature which implements the `Serialize` and `Deserialize` traits from [`serde`](https://crates.io/crates/serde) for all quadrature rule structs.
-- The quadrature rule structs now store the nodes and weights together in a single allocation. This slightly speeds up integration.
- - Fixed a sign error in the documentation for `GaussJacobi`.
- - Add `GaussChebyshev` quadrature rule.
-=======
- - Added the `serde` feature which implements the `Serialize` and `Deserialize` traits from [`serde`](https://crates.io/crates/serde) for all quadrature rule structs.
- - The quadrature rule structs now store the nodes and weights together in a single allocation. This slightly speeds up integration, and removes one intermediate allocation during creation.
- - Fixed a sign error in the documentation for `GaussJacobi`.
+- The quadrature rule structs now store the nodes and weights together in a single allocation. This slightly speeds up integration, and removes one intermediate allocation during creation.
+- Fixed a sign error in the documentation for `GaussJacobi`.
 
-# 0.1.9
+## 0.1.9
 
- - Update `nalgebra` dependency to 0.33.0.
->>>>>>> f0807672
+- Update `nalgebra` dependency to 0.33.0.