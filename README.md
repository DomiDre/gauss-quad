# gauss-quad

[![Latest Version](https://img.shields.io/crates/v/gauss-quad.svg)](https://crates.io/crates/gauss-quad)
[![Build Status](https://github.com/domidre/gauss-quad/actions/workflows/rust.yml/badge.svg)](https://github.com/domidre/gauss-quad/actions/workflows/rust.yml)
[![codecov](https://codecov.io/gh/DomiDre/gauss-quad/graph/badge.svg?token=YUP5Y77ER2)](https://codecov.io/gh/DomiDre/gauss-quad)

The `gauss-quad` crate is a small library to calculate integrals of the type

$$\int_a^b f(x) w(x) \mathrm{d}x$$

using Gaussian quadrature.

To use the crate, the desired quadrature rule has to be included in the program, e.g. for a Gauss-Legendre rule

```rust
 use gauss_quad::GaussLegendre;
```

The general call structure is to first initialize the n-point quadrature rule setting the degree n via

<<<<<<< HEAD
```
 let quad = QUADRATURE_RULE::new(n)?;
=======
```rust
 let quad = QUADRATURE_RULE::init(n);
>>>>>>> 3cacd884
```

where QUADRATURE_RULE can currently be set to calculate either:

| QUADRATURE_RULE | Integral                                                   |
| --------------- | ---------------------------------------------------------- |
| Midpoint        | $$\int_a^b f(x) \mathrm{d}x$$                              |
| Simpson         | $$\int_a^b f(x) \mathrm{d}x$$                              |
| GaussLegendre   | $$\int_a^b f(x) \mathrm{d}x$$                              |
| GaussJacobi     | $$\int_a^b f(x)(1-x)^\alpha (1&plus;x)^\beta \mathrm{d}x$$ |
| GaussLaguerre   | $$\int_{0}^\infty f(x)x^\alpha e^{-x} \mathrm{d}x$$  |
| GaussHermite    | $$\int_{-\infty}^\infty f(x) e^{-x^2} \mathrm{d}x$$        |

For the quadrature rules that take an additional parameter, such as Gauss-Laguerre and Gauss-Jacobi, the parameters have to be added to the initialization, e.g.

<<<<<<< HEAD
```
 let quad = GaussLaguerre::new(n, alpha)?;
=======
```rust
 let quad = GaussLaguerre::init(n, alpha);
>>>>>>> 3cacd884
```

Then to calculate the integral of a function call

```rust
let integral = quad.integrate(a, b, f(x));
```

where a and b (both f64) are the integral bounds and the f(x) the integrand (Fn(f64) -> f64).
For example to integrate a parabola from 0..1 one can use a lambda expression as integrand and call:

```rust
let integral = quad.integrate(0.0, 1.0, |x| x*x);
```

If the integral is improper, as in the case of Gauss-Laguerre and Gauss-Hermite integrals, no integral bounds should be passed and the call simplifies to

```rust
let integral = quad.integrate(f(x));
```<|MERGE_RESOLUTION|>--- conflicted
+++ resolved
@@ -18,13 +18,8 @@
 
 The general call structure is to first initialize the n-point quadrature rule setting the degree n via
 
-<<<<<<< HEAD
-```
+```rust
  let quad = QUADRATURE_RULE::new(n)?;
-=======
-```rust
- let quad = QUADRATURE_RULE::init(n);
->>>>>>> 3cacd884
 ```
 
 where QUADRATURE_RULE can currently be set to calculate either:
@@ -40,13 +35,8 @@
 
 For the quadrature rules that take an additional parameter, such as Gauss-Laguerre and Gauss-Jacobi, the parameters have to be added to the initialization, e.g.
 
-<<<<<<< HEAD
-```
+```rust
  let quad = GaussLaguerre::new(n, alpha)?;
-=======
-```rust
- let quad = GaussLaguerre::init(n, alpha);
->>>>>>> 3cacd884
 ```
 
 Then to calculate the integral of a function call
