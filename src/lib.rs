//! # gauss-quad
//!
//! **gauss-quad** is a Gaussian quadrature library for numerical integration.
//!
//! ## Quadrature rules
//!
//! **gauss-quad** implements the following quadrature rules:
//! * Gauss-Legendre
//! * Gauss-Jacobi
//! * Gauss-Laguerre
//! * Gauss-Hermite
//! * Midpoint
//! * Simpson
//!
//! ## Using **gauss-quad**
//!
//! To use any of the quadrature rules in your project, first initialize the rule with
//! a specified degree and then you can use it for integration, e.g.:
//! ```
//! use gauss_quad::GaussLegendre;
//! # use gauss_quad::legendre::GaussLegendreError;
//! // This macro is used in these docs to compare floats.
//! // The assertion succeeds if the two sides are within floating point error,
//! // or an optional epsilon.
//! use approx::assert_abs_diff_eq;
//!
//! // initialize the quadrature rule
//! let degree = 10;
//! let quad = GaussLegendre::new(degree)?;
//!
//! // use the rule to integrate a function
//! let left_bound = 0.0;
//! let right_bound = 1.0;
//! let integral = quad.integrate(left_bound, right_bound, |x| x * x);
//! assert_abs_diff_eq!(integral, 1.0 / 3.0);
//! # Ok::<(), GaussLegendreError>(())
//! ```
//!
//! ## Setting up a quadrature rule
//!
//! Using a quadrature rule takes two steps:
//! 1. Initialization
//! 2. Integration
//!
//! First, rules must be initialized using some specific input parameters.
//!
//! Then, you can integrate functions using those rules:
//! ```
//! # use gauss_quad::*;
//! # let degree = 5;
//! # let alpha = 1.2;
//! # let beta = 1.2;
//! # let a = 0.0;
//! # let b = 1.0;
//! # let c = -10.;
//! # let d = 100.;
//! let gauss_legendre = GaussLegendre::new(degree)?;
//! // Integrate on the domain [a, b]
//! let x_cubed = gauss_legendre.integrate(a, b, |x| x * x * x);
//!
//! let gauss_jacobi = GaussJacobi::new(degree, alpha, beta)?;
//! // Integrate on the domain [c, d]
//! let double_x = gauss_jacobi.integrate(c, d, |x| 2.0 * x);
//!
//! let gauss_laguerre = GaussLaguerre::new(degree, alpha)?;
//! // no explicit domain, Gauss-Laguerre integration is done on the domain [0, ∞).
//! let piecewise = gauss_laguerre.integrate(|x| if x > 0.0 && x < 2.0 { x } else { 0.0 });
//!
//! let gauss_hermite = GaussHermite::new(degree)?;
//! // again, no explicit domain since Gauss-Hermite integration is done over the domain (-∞, ∞).
//! let golden_polynomial = gauss_hermite.integrate(|x| x * x - x - 1.0);
//! # Ok::<(), Box<dyn std::error::Error>>(())
//! ```
//!
//! ## Specific quadrature rules
//!
//! Different rules may take different parameters.
//!
//! For example, the `GaussLaguerre` rule requires both a `degree` and an `alpha`
//! parameter.
//!
//! `GaussLaguerre` is also defined as an improper integral over the domain [0, ∞).
//! This means no domain bounds are needed in the `integrate` call.
//! ```
//! # use gauss_quad::laguerre::{GaussLaguerre, GaussLaguerreError};
//! # use approx::assert_abs_diff_eq;
//! # use core::f64::consts::PI;
//! // initialize the quadrature rule
//! let degree = 2;
//! let alpha = 0.5;
//! let quad = GaussLaguerre::new(degree, alpha)?;
//!
//! // use the rule to integrate a function
//! let integral = quad.integrate(|x| x * x);
//!
//! assert_abs_diff_eq!(integral, 15.0 * PI.sqrt() / 8.0, epsilon = 1e-14);
//! # Ok::<(), GaussLaguerreError>(())
//! ```
//!
//! ## Errors
//!
//! Quadrature rules are only defined for a certain set of input values.
//! For example, every rule is only defined for degrees where `degree > 1`.
//! ```
//! # use gauss_quad::GaussLaguerre;
//! let degree = 1;
//! assert!(GaussLaguerre::new(degree, 0.1).is_err());
//! ```
//!
//! Specific rules may have other requirements.
//! `GaussJacobi` for example, requires alpha and beta parameters larger than -1.0.
//! ```
//! # use gauss_quad::jacobi::GaussJacobi;
//! let degree = 10;
//! let alpha = 0.1;
//! let beta = -1.1;
//!
//! assert!(GaussJacobi::new(degree, alpha, beta).is_err())
//! ```
//! Make sure to read the specific quadrature rule's documentation before using it.
//!
//! ## Passing functions to quadrature rules
//!
//! The `integrate` method takes any integrand that implements the [`Fn(f64) -> f64`](Fn) trait, i.e. functions of
//! one `f64` parameter.
//!
//! ```
//! # use gauss_quad::legendre::{GaussLegendre, GaussLegendreError};
//! # use approx::assert_abs_diff_eq;
//!
//! // initialize the quadrature rule
//! let degree = 2;
//! let quad = GaussLegendre::new(degree)?;
//!
//! // use the rule to integrate a function
//! let left_bound = 0.0;
//! let right_bound = 1.0;
//!
//! let integral = quad.integrate(left_bound, right_bound, |x| x * x);
//!
//! assert_abs_diff_eq!(integral, 1.0 / 3.0);
//! # Ok::<(), GaussLegendreError>(())
//! ```
//!
//! ## Double integrals
//!
//! It is possible to use this crate to do double and higher integrals:
//! ```
//! # use gauss_quad::legendre::{GaussLegendre, GaussLegendreError};
//! # use approx::assert_abs_diff_eq;
//! let rule = GaussLegendre::new(3)?;
//!
//! // integrate x^2*y over the triangle in the xy-plane where x ϵ [0, 1] and y ϵ [0, x]:
//! let double_int = rule.integrate(0.0, 1.0, |x| rule.integrate(0.0, x, |y| x * x * y));
//!
//! assert_abs_diff_eq!(double_int, 0.1);
//! # Ok::<(), GaussLegendreError>(())
//! ```
//! However, the time complexity of the integration then scales with the number of nodes to
//! the power of the depth of the integral, e.g. O(n^(3)) for triple integrals.
//!
//! ## Feature flags
//!
//! `serde`: implements the [`Serialize`](serde::Serialize) and [`Deserialize`](serde::Deserialize) traits from
<<<<<<< HEAD
//! the [`serde`](https://crates.io/crates/serde) crate for the quatrature rule structs.  
//! `rayon`: enables parallel versions of the `integrate` functions on the quadrature rule structs.

// Only enable the nighlty `doc_auto_cfg` feature when
// the `docsrs` configuration attribute is defined.
// The config in Cargo.toml means that this is defined when we are on docs.rs (which uses the nightly compiler)
// or if the environment variable RUSTDOCFLAGS is set as `RUSTDOCFLAGS="--cfg docsrs"`.
// This lets us get a tag on docs.rs that says "Available on crate feature ... only".
#![cfg_attr(docsrs, feature(doc_auto_cfg))]
=======
//! the [`serde`](https://crates.io/crates/serde) crate for the quadrature rule structs.
>>>>>>> 3b1e4917

use nalgebra::{Dyn, Matrix, VecStorage};

type DMatrixf64 = Matrix<f64, Dyn, Dyn, VecStorage<f64, Dyn, Dyn>>;

mod data_api;
mod gamma;
pub mod hermite;
pub mod jacobi;
pub mod laguerre;
pub mod legendre;
pub mod midpoint;
pub mod simpson;

#[doc(inline)]
pub use data_api::{Node, Weight};
#[doc(inline)]
pub use hermite::GaussHermite;
#[doc(inline)]
pub use jacobi::GaussJacobi;
#[doc(inline)]
pub use laguerre::GaussLaguerre;
#[doc(inline)]
pub use legendre::GaussLegendre;
#[doc(inline)]
pub use midpoint::Midpoint;
#[doc(inline)]
pub use simpson::Simpson;<|MERGE_RESOLUTION|>--- conflicted
+++ resolved
@@ -162,8 +162,8 @@
 //! ## Feature flags
 //!
 //! `serde`: implements the [`Serialize`](serde::Serialize) and [`Deserialize`](serde::Deserialize) traits from
-<<<<<<< HEAD
-//! the [`serde`](https://crates.io/crates/serde) crate for the quatrature rule structs.  
+//! the [`serde`](https://crates.io/crates/serde) crate for the quatrature rule structs.
+//!
 //! `rayon`: enables parallel versions of the `integrate` functions on the quadrature rule structs.
 
 // Only enable the nighlty `doc_auto_cfg` feature when
@@ -172,9 +172,6 @@
 // or if the environment variable RUSTDOCFLAGS is set as `RUSTDOCFLAGS="--cfg docsrs"`.
 // This lets us get a tag on docs.rs that says "Available on crate feature ... only".
 #![cfg_attr(docsrs, feature(doc_auto_cfg))]
-=======
-//! the [`serde`](https://crates.io/crates/serde) crate for the quadrature rule structs.
->>>>>>> 3b1e4917
 
 use nalgebra::{Dyn, Matrix, VecStorage};
 
