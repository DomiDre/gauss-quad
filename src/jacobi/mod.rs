//! Numerical integration using the Gauss-Jacobi quadrature rule.
//!
//! This rule can integrate expressions of the form (1 - x)^alpha * (1 + x)^beta * f(x),
//! where f(x) is a smooth function on a finite domain, alpha > -1 and beta > -1, and where f(x) is transformed from the domain [a, b] to the domain [-1, 1].
//! This enables the approximation of integrals with singularities at the end points of the domain.
//!
//! # Example
//! ```
//! use gauss_quad::GaussJacobi;
//! use approx::assert_abs_diff_eq;
//!
//! let quad = GaussJacobi::new(10.try_into().unwrap(), 0.0.try_into().unwrap(), (-1.0 / 3.0).try_into().unwrap());
//!
//! // numerically integrate sin(x) / (1 + x)^(1/3), a function with a singularity at x = -1.
//! let integral = quad.integrate(-1.0, 1.0, |x| x.sin());
//!
//! assert_abs_diff_eq!(integral, -0.4207987746500829, epsilon = 1e-14);
//! ```

#[cfg(feature = "rayon")]
use rayon::prelude::{IntoParallelRefIterator, ParallelIterator};

use crate::gamma::gamma;
use crate::{
    DMatrixf64, FiniteAboveNegOneF64, GaussChebyshevFirstKind, GaussChebyshevSecondKind,
    GaussLegendre, Node, Weight, __impl_node_weight_rule,
};

use core::num::NonZeroUsize;

/// A Gauss-Jacobi quadrature scheme.
///
/// This rule can integrate expressions of the form (1 - x)^alpha * (1 + x)^beta * f(x),
/// where f(x) is a smooth function on a finite domain, alpha > -1 and beta > -1,
/// and where f(x) is transformed from the domain [a, b] to the domain [-1, 1].
/// This enables the approximation of integrals with singularities at the end points of the domain.
///
/// # Examples
/// ```
/// # use gauss_quad::GaussJacobi;
/// # use approx::assert_abs_diff_eq;
/// # use core::f64::consts::E;
/// // initialize the quadrature rule.
/// let quad = GaussJacobi::new(10.try_into().unwrap(), (-0.5).try_into().unwrap(), 0.0.try_into().unwrap());
///
/// let integral = quad.integrate(0.0, 2.0, |x| (-x).exp());
///
/// assert_abs_diff_eq!(integral, 0.9050798148074449, epsilon = 1e-14);
/// ```
#[derive(Debug, Clone, PartialEq)]
#[cfg_attr(feature = "serde", derive(serde::Serialize, serde::Deserialize))]
pub struct GaussJacobi {
<<<<<<< HEAD
    node_weight_pairs: Box<[(Node, Weight)]>,
    alpha: f64,
    beta: f64,
=======
    node_weight_pairs: Vec<(Node, Weight)>,
    alpha: FiniteAboveNegOneF64,
    beta: FiniteAboveNegOneF64,
>>>>>>> 4ae6f183
}

impl GaussJacobi {
    /// Initializes Gauss-Jacobi quadrature rule of the given degree by computing the nodes and weights
    /// needed for the given parameters. `alpha` is the exponent of the (1 - x) factor and `beta` is the
    /// exponent of the (1 + x) factor.
    ///
    /// A rule of degree n can integrate polynomials of degree 2n-1 exactly.
    ///
    /// Applies the Golub-Welsch algorithm to determine Gauss-Jacobi nodes & weights.
    /// See Gil, Segura, Temme - Numerical Methods for Special Functions
    ///
    /// # Errors
    ///
<<<<<<< HEAD
    /// Returns an error if `degree` is smaller than 2, and/or if `alpha` and/or `beta` are smaller than or equal to -1.
    pub fn new(degree: usize, alpha: f64, beta: f64) -> Result<Self, GaussJacobiError> {
        match (
            degree >= 2,
            (alpha.is_finite() && alpha > -1.0),
            (beta.is_finite() && beta > -1.0),
        ) {
            (true, true, true) => Ok(()),
            (false, true, true) => Err(GaussJacobiErrorReason::Degree),
            (true, false, true) => Err(GaussJacobiErrorReason::Alpha),
            (true, true, false) => Err(GaussJacobiErrorReason::Beta),
            (true, false, false) => Err(GaussJacobiErrorReason::AlphaBeta),
            (false, false, true) => Err(GaussJacobiErrorReason::DegreeAlpha),
            (false, true, false) => Err(GaussJacobiErrorReason::DegreeBeta),
            (false, false, false) => Err(GaussJacobiErrorReason::DegreeAlphaBeta),
        }
        .map_err(GaussJacobiError::new)?;

=======
    /// Returns an error if `alpha` and/or `beta` are smaller than or equal to -1.
    pub fn new(deg: NonZeroUsize, alpha: FiniteAboveNegOneF64, beta: FiniteAboveNegOneF64) -> Self {
>>>>>>> 4ae6f183
        // Delegate the computation of nodes and weights when they have special values
        // that are equivalent to other rules that have faster implementations.
        //
        // UNWRAP: We have already verified that the degree is 1 or larger above.
        // Since that is the only possible error cause for these quadrature rules
        // this code can not fail, so we just `unwrap` the result.
<<<<<<< HEAD
        match (alpha, beta) {
            (0.0, 0.0) => return Ok(GaussLegendre::new(degree).unwrap().into()),
            (-0.5, -0.5) => return Ok(GaussChebyshevFirstKind::new(degree).unwrap().into()),
            (0.5, 0.5) => return Ok(GaussChebyshevSecondKind::new(degree).unwrap().into()),
            _ => (),
        }

        let mut companion_matrix = DMatrixf64::from_element(degree, degree, 0.0);
=======
        match (alpha.get(), beta.get()) {
            (0.0, 0.0) => return GaussLegendre::new(deg).into(),
            (-0.5, -0.5) => return GaussChebyshevFirstKind::new(deg).into(),
            (0.5, 0.5) => return GaussChebyshevSecondKind::new(deg).into(),
            _ => (),
        }

        if deg.get() == 1 {
            // Special case for degree 1, since the nodes and weights are known.
            let node = (beta.get() - alpha.get()) / (alpha.get() + beta.get() + 2.0);
            let weight = f64::powf(2.0, alpha.get() + beta.get() + 1.0)
                * gamma(alpha.get() + 1.0)
                * gamma(beta.get() + 1.0)
                / gamma(alpha.get() + beta.get() + 2.0);
            return Self {
                node_weight_pairs: vec![(node, weight)],
                alpha,
                beta,
            };
        }
>>>>>>> 4ae6f183

        let mut companion_matrix = DMatrixf64::from_element(deg.get(), deg.get(), 0.0);

        let mut diag = (beta.get() - alpha.get()) / (2.0 + beta.get() + alpha.get());
        // Initialize symmetric companion matrix
<<<<<<< HEAD
        for idx in 0..degree - 1 {
=======
        for idx in 0..deg.get() - 1 {
>>>>>>> 4ae6f183
            let idx_f64 = idx as f64;
            let idx_p1 = idx_f64 + 1.0;
            let denom_sum = 2.0 * idx_p1 + alpha.get() + beta.get();
            let off_diag = 2.0 / denom_sum
                * (idx_p1
                    * (idx_p1 + alpha.get())
                    * (idx_p1 + beta.get())
                    * (idx_p1 + alpha.get() + beta.get())
                    / ((denom_sum + 1.0) * (denom_sum - 1.0)))
                    .sqrt();
            unsafe {
                *companion_matrix.get_unchecked_mut((idx, idx)) = diag;
                *companion_matrix.get_unchecked_mut((idx, idx + 1)) = off_diag;
                *companion_matrix.get_unchecked_mut((idx + 1, idx)) = off_diag;
            }
            diag = (beta.get() * beta.get() - alpha.get() * alpha.get())
                / (denom_sum * (denom_sum + 2.0));
        }
        unsafe {
<<<<<<< HEAD
            *companion_matrix.get_unchecked_mut((degree - 1, degree - 1)) = diag;
=======
            *companion_matrix.get_unchecked_mut((deg.get() - 1, deg.get() - 1)) = diag;
>>>>>>> 4ae6f183
        }
        // calculate eigenvalues & vectors
        let eigen = companion_matrix.symmetric_eigen();

        let scale_factor = (2.0f64).powf(alpha.get() + beta.get() + 1.0)
            * gamma(alpha.get() + 1.0)
            * gamma(beta.get() + 1.0)
            / gamma(alpha.get() + beta.get() + 1.0)
            / (alpha.get() + beta.get() + 1.0);

        // zip together the iterator over nodes with the one over weights and return as Box<[(f64, f64)]>
        let mut node_weight_pairs: Box<[(f64, f64)]> = eigen
            .eigenvalues
            .iter()
            .copied()
            .zip(
                eigen
                    .eigenvectors
                    .row(0)
                    .iter()
                    .map(|x| x * x * scale_factor),
            )
            .collect();

        node_weight_pairs
            .sort_unstable_by(|(node1, _), (node2, _)| node1.partial_cmp(node2).unwrap());

        // TO FIX: implement correction
        // eigenvalue algorithm has problem to get the zero eigenvalue for odd degrees
        // for now... manual correction seems to do the trick
<<<<<<< HEAD
        if degree % 2 == 1 {
            node_weight_pairs[degree / 2].0 = 0.0;
=======
        if deg.get() % 2 == 1 {
            node_weight_pairs[deg.get() / 2].0 = 0.0;
>>>>>>> 4ae6f183
        }

        Self {
            node_weight_pairs,
            alpha,
            beta,
        }
    }

    fn argument_transformation(x: f64, a: f64, b: f64) -> f64 {
        0.5 * ((b - a) * x + (b + a))
    }

    fn scale_factor(a: f64, b: f64) -> f64 {
        0.5 * (b - a)
    }

    /// Perform quadrature of integrand from `a` to `b`. This will integrate  
    /// (1 - x)^`alpha` * (1 + x)^`beta` * `integrand`(x)  
    /// where `alpha` and `beta` were given in the call to [`new`](Self::new), and the integrand is transformed from the domain [a, b] to the domain [-1, 1].
    pub fn integrate<F>(&self, a: f64, b: f64, mut integrand: F) -> f64
    where
        F: FnMut(f64) -> f64,
    {
        let result: f64 = self
            .node_weight_pairs
            .iter()
            .map(|(x_val, w_val)| integrand(Self::argument_transformation(*x_val, a, b)) * w_val)
            .sum();
        Self::scale_factor(a, b) * result
    }

    #[cfg(feature = "rayon")]
    /// Same as [`integrate`](GaussJacobi::integrate) but runs in parallel.
    pub fn par_integrate<F>(&self, a: f64, b: f64, integrand: F) -> f64
    where
        F: Fn(f64) -> f64 + Sync,
    {
        let result: f64 = self
            .node_weight_pairs
            .par_iter()
            .map(|(x_val, w_val)| integrand(Self::argument_transformation(*x_val, a, b)) * w_val)
            .sum();
        Self::scale_factor(a, b) * result
    }

    /// Returns the value of the `alpha` parameter.
    #[inline]
    pub const fn alpha(&self) -> FiniteAboveNegOneF64 {
        self.alpha
    }

    /// Returns the value of the `beta` parameter.
    #[inline]
    pub const fn beta(&self) -> FiniteAboveNegOneF64 {
        self.beta
    }
}

__impl_node_weight_rule! {GaussJacobi, GaussJacobiNodes, GaussJacobiWeights, GaussJacobiIter, GaussJacobiIntoIter}

/// Gauss-Legendre quadrature is equivalent to Gauss-Jacobi quadrature with `alpha` = `beta` = 0.
impl From<GaussLegendre> for GaussJacobi {
    fn from(value: GaussLegendre) -> Self {
<<<<<<< HEAD
        Self {
            node_weight_pairs: value.into_node_weight_pairs(),
            alpha: 0.0,
            beta: 0.0,
=======
        const ZERO: FiniteAboveNegOneF64 = FiniteAboveNegOneF64::new(0.0).unwrap();

        let mut node_weight_pairs = value.into_node_weight_pairs();
        // Gauss-Legendre nodes are generated in reverse sorted order.
        // This corrects for that since Gauss-Jacobi nodes are currently always sorted
        // in ascending order.
        node_weight_pairs.reverse();
        Self {
            node_weight_pairs,
            alpha: ZERO,
            beta: ZERO,
>>>>>>> 4ae6f183
        }
    }
}

/// Gauss-Chebyshev quadrature of the first kind is equivalent to Gauss-Jacobi quadrature with `alpha` = `beta` = -0.5.
impl From<GaussChebyshevFirstKind> for GaussJacobi {
    fn from(value: GaussChebyshevFirstKind) -> Self {
        const NEG_HALF: FiniteAboveNegOneF64 = FiniteAboveNegOneF64::new(-0.5).unwrap();

        Self {
            node_weight_pairs: value.into_node_weight_pairs(),
            alpha: NEG_HALF,
            beta: NEG_HALF,
        }
    }
}

/// Gauss-Chebyshev quadrature of the second kind is equivalent to Gauss-Jacobi quadrature with `alpha` = `beta` = 0.5.
impl From<GaussChebyshevSecondKind> for GaussJacobi {
    fn from(value: GaussChebyshevSecondKind) -> Self {
        const HALF: FiniteAboveNegOneF64 = FiniteAboveNegOneF64::new(0.5).unwrap();

        Self {
            node_weight_pairs: value.into_node_weight_pairs(),
            alpha: HALF,
            beta: HALF,
        }
    }
}

#[cfg(test)]
mod tests {
    use approx::assert_abs_diff_eq;

    use super::*;

    use core::f64::consts::PI;

    #[test]
    fn check_degree_1() {
        let deg = NonZeroUsize::new(1).unwrap();

        let rule = GaussJacobi::new(deg, 0.0.try_into().unwrap(), 0.0.try_into().unwrap());

        assert_abs_diff_eq!(rule.integrate(0.0, 1.0, |x| x), 0.5);

        let rule = GaussJacobi::new(deg, (-0.5).try_into().unwrap(), (-0.5).try_into().unwrap());

        assert_abs_diff_eq!(rule.integrate(0.0, 1.0, |x| x), PI / 4.0);

        let rule = GaussJacobi::new(deg, 0.5.try_into().unwrap(), 0.5.try_into().unwrap());

        assert_abs_diff_eq!(rule.integrate(0.0, 1.0, |x| x), PI / 8.0);

        let rule = GaussJacobi::new(
            deg,
            (-1.0 / 2.0).try_into().unwrap(),
            (1.0 / 2.0).try_into().unwrap(),
        );

        // Calculated with Wolfram Mathematica
        assert_abs_diff_eq!(rule.integrate(-1.0, 1.0, |x| x), PI / 2.0, epsilon = 1e-14);
    }

    #[test]
    fn check_sort() {
        // This contains values such that all the possible combinations of two of them
        // contains the combinations
        // (0, 0), which is Gauss-Legendre
        // (-0.5, -0.5), which is Gauss-Chebyshev of the first kind
        // (0.5, 0.5), which is Gauss-Chebyshev of the second kind
        // and all the other combinations of the values are Gauss-Jacobi
        const PARAMS: [f64; 4] = [-0.5, -0.25, 0.0, 0.5];

        for deg in (2..100).step_by(20) {
            for alpha in PARAMS {
                for beta in PARAMS {
                    let rule = GaussJacobi::new(deg, alpha, beta).unwrap();
                    assert!(rule.as_node_weight_pairs().is_sorted());
                }
            }
        }
    }

    #[test]
    fn sanity_check_chebyshev_delegation() {
        const DEG: NonZeroUsize = NonZeroUsize::new(200).unwrap();
        let jrule = GaussJacobi::new(DEG, (-0.5).try_into().unwrap(), (-0.5).try_into().unwrap());
        let crule1 = GaussChebyshevFirstKind::new(DEG);

        assert_eq!(jrule.as_node_weight_pairs(), crule1.as_node_weight_pairs());

        let jrule = GaussJacobi::new(DEG, 0.5.try_into().unwrap(), 0.5.try_into().unwrap());
        let crule2 = GaussChebyshevSecondKind::new(DEG);

        assert_eq!(jrule.as_node_weight_pairs(), crule2.as_node_weight_pairs())
    }

    #[test]
    fn sanity_check_legendre_delegation() {
        const DEG: NonZeroUsize = NonZeroUsize::new(200).unwrap();
        let jrule = GaussJacobi::new(DEG, 0.0.try_into().unwrap(), 0.0.try_into().unwrap());
        let lrule = GaussLegendre::new(DEG);

        assert_eq!(jrule.as_node_weight_pairs(), lrule.as_node_weight_pairs(),);
    }

    #[test]
    fn golub_welsch_5_alpha_0_beta_0() {
        let (x, w): (Vec<_>, Vec<_>) = GaussJacobi::new(
            5.try_into().unwrap(),
            0.0.try_into().unwrap(),
            0.0.try_into().unwrap(),
        )
        .into_iter()
        .unzip();
        let x_should = [
            -0.906_179_845_938_664,
            -0.538_469_310_105_683_1,
            0.0,
            0.538_469_310_105_683_1,
            0.906_179_845_938_664,
        ];
        let w_should = [
            0.236_926_885_056_189_08,
            0.478_628_670_499_366_47,
            0.568_888_888_888_888_9,
            0.478_628_670_499_366_47,
            0.236_926_885_056_189_08,
        ];
        for (i, x_val) in x_should.iter().enumerate() {
            assert_abs_diff_eq!(*x_val, x[i], epsilon = 1e-15);
        }
        for (i, w_val) in w_should.iter().enumerate() {
            assert_abs_diff_eq!(*w_val, w[i], epsilon = 1e-15);
        }
    }

    #[test]
    fn golub_welsch_2_alpha_1_beta_0() {
        let (x, w): (Vec<_>, Vec<_>) = GaussJacobi::new(
            2.try_into().unwrap(),
            1.0.try_into().unwrap(),
            0.0.try_into().unwrap(),
        )
        .into_iter()
        .unzip();
        let x_should = [-0.689_897_948_556_635_7, 0.289_897_948_556_635_64];
        let w_should = [1.272_165_526_975_908_7, 0.727_834_473_024_091_3];
        for (i, x_val) in x_should.iter().enumerate() {
            assert_abs_diff_eq!(*x_val, x[i], epsilon = 1e-14);
        }
        for (i, w_val) in w_should.iter().enumerate() {
            assert_abs_diff_eq!(*w_val, w[i], epsilon = 1e-14);
        }
    }

    #[test]
    fn golub_welsch_5_alpha_1_beta_0() {
        let (x, w): (Vec<_>, Vec<_>) = GaussJacobi::new(
            5.try_into().unwrap(),
            1.0.try_into().unwrap(),
            0.0.try_into().unwrap(),
        )
        .into_iter()
        .unzip();
        let x_should = [
            -0.920_380_285_897_062_6,
            -0.603_973_164_252_783_7,
            0.0,
            0.390_928_546_707_272_2,
            0.802_929_828_402_347_2,
        ];
        let w_should = [
            0.387_126_360_906_606_74,
            0.668_698_552_377_478_2,
            0.585_547_948_338_679_2,
            0.295_635_480_290_466_66,
            0.062_991_658_086_769_1,
        ];
        for (i, x_val) in x_should.iter().enumerate() {
            assert_abs_diff_eq!(*x_val, x[i], epsilon = 1e-14);
        }
        for (i, w_val) in w_should.iter().enumerate() {
            assert_abs_diff_eq!(*w_val, w[i], epsilon = 1e-14);
        }
    }

    #[test]
    fn golub_welsch_5_alpha_0_beta_1() {
        let (x, w): (Vec<_>, Vec<_>) = GaussJacobi::new(
            5.try_into().unwrap(),
            0.0.try_into().unwrap(),
            1.0.try_into().unwrap(),
        )
        .into_iter()
        .unzip();
        let x_should = [
            -0.802_929_828_402_347_2,
            -0.390_928_546_707_272_2,
            0.0,
            0.603_973_164_252_783_7,
            0.920_380_285_897_062_6,
        ];
        let w_should = [
            0.062_991_658_086_769_1,
            0.295_635_480_290_466_66,
            0.585_547_948_338_679_2,
            0.668_698_552_377_478_2,
            0.387_126_360_906_606_74,
        ];
        for (i, x_val) in x_should.iter().enumerate() {
            assert_abs_diff_eq!(*x_val, x[i], epsilon = 1e-14);
        }
        for (i, w_val) in w_should.iter().enumerate() {
            assert_abs_diff_eq!(*w_val, w[i], epsilon = 1e-14);
        }
    }

    #[test]
    fn golub_welsch_50_alpha_42_beta_23() {
        let (x, w): (Vec<_>, Vec<_>) = GaussJacobi::new(
            50.try_into().unwrap(),
            42.0.try_into().unwrap(),
            23.0.try_into().unwrap(),
        )
        .into_iter()
        .unzip();
        let x_should = [
            -0.936_528_233_152_541_2,
            -0.914_340_864_546_088_5,
            -0.892_159_904_972_709_7,
            -0.869_216_909_221_225_6,
            -0.845_277_228_769_225_6,
            -0.820_252_766_348_056_8,
            -0.794_113_540_498_529_6,
            -0.766_857_786_572_463_5,
            -0.738_499_459_607_423_4,
            -0.709_062_235_514_446_8,
            -0.678_576_327_905_629_3,
            -0.647_076_661_181_635_3,
            -0.614_601_751_027_635_6,
            -0.581_192_977_458_508_4,
            -0.546_894_086_695_451_9,
            -0.511_750_831_826_105_3,
            -0.475_810_700_347_493_84,
            -0.439_122_697_460_417_9,
            -0.401_737_165_777_708_5,
            -0.363_705_629_046_518_04,
            -0.325_080_651_686_135_1,
            -0.285_915_708_544_232_9,
            -0.246_265_060_906_733_86,
            -0.206_183_635_819_408_85,
            -0.165_726_906_401_709_62,
            -0.124_950_771_176_147_79,
            -0.083_911_430_566_871_42,
            -0.042_665_258_670_068_65,
            -0.001_268_668_170_195_549_6,
            0.040_222_034_151_539_98,
            0.081_750_804_545_872_01,
            0.123_262_036_301_197_46,
            0.164_700_756_351_269_24,
            0.206_012_852_393_607_17,
            0.247_145_341_670_134_97,
            0.288_046_697_452_241,
            0.328_667_256_796_052_5,
            0.368_959_744_983_174_2,
            0.408_879_971_241_114_4,
            0.448_387_782_372_734_86,
            0.487_448_416_419_391_24,
            0.526_034_498_798_180_8,
            0.564_129_114_046_126_2,
            0.601_730_771_388_207_7,
            0.638_861_919_860_897_4,
            0.675_584_668_752_041_4,
            0.712_032_766_455_434_9,
            0.748_486_131_436_470_7,
            0.785_585_184_777_517_6,
            0.825_241_342_102_355_2,
        ];
        let w_should = [
            7.48575322545471E-18,
            4.368160045795394E-15,
            5.475_092_226_093_74E-13,
            2.883_802_894_000_164_4E-11,
            8.375_974_400_943_034E-10,
            1.551_169_281_097_026_6E-8,
            2.002_752_126_655_06E-7,
            1.914_052_885_645_138E-6,
            1.412_973_977_680_798E-5,
            8.315_281_580_948_582E-5,
            3.996_349_769_672_429E-4,
            0.001_598_442_290_393_378_4,
            0.005_401_484_462_492_892,
            0.015_609_515_951_961_325,
            0.038_960_859_894_776_14,
            0.084_675_992_815_357_84,
            0.161_320_272_041_780_37,
            0.270_895_707_022_142,
            0.402_766_052_144_190_03,
            0.532_134_840_644_357_2,
            0.626_561_850_396_477_3,
            0.658_939_504_140_677_5,
            0.619_968_794_555_102,
            0.522_392_634_872_676_4,
            0.394_418_806_923_720_8,
            0.266_845_588_852_137_27,
            0.161_693_943_297_351_4,
            0.087_665_230_931_323_02,
            0.042_462_146_242_945_82,
            0.018_336_610_588_859_478,
            0.007_040_822_524_198_700_5,
            0.002_395_953_515_750_436_4,
            7.196_709_691_248_771E-4,
            1.898_822_582_266_401E-4,
            4.375_352_582_937_183E-5,
            8.744_218_873_447_381E-6,
            1.503_255_708_913_270_4E-6,
            2.201_263_417_180_834_2E-7,
            2.713_269_374_479_116_4E-8,
            2.774_921_681_532_996E-9,
            2.313_546_085_591_984_2E-10,
            1.538_220_559_204_994_4E-11,
            7.931_012_545_002_62E-13,
            3.057_666_218_185_739E-14,
            8.393_076_986_026_449E-16,
            1.531_180_072_630_389E-17,
            1.675_381_720_821_777_5E-19,
            9.300_961_857_933_663E-22,
            1.912_538_194_408_499_4E-24,
            6.645_776_758_516_211E-28,
        ];
        for (i, x_val) in x_should.iter().enumerate() {
            assert_abs_diff_eq!(*x_val, x[i], epsilon = 1e-10);
        }
        for (i, w_val) in w_should.iter().enumerate() {
            assert_abs_diff_eq!(*w_val, w[i], epsilon = 1e-10);
        }
    }

    #[test]
    fn check_derives() {
        const DEG: NonZeroUsize = NonZeroUsize::new(10).unwrap();
        let quad = GaussJacobi::new(DEG, 0.0.try_into().unwrap(), 1.0.try_into().unwrap());
        let quad_clone = quad.clone();
        assert_eq!(quad, quad_clone);
        let other_quad = GaussJacobi::new(DEG, 1.0.try_into().unwrap(), 0.0.try_into().unwrap());
        assert_ne!(quad, other_quad);
    }

    #[test]
    fn check_iterators() {
        let rule = GaussJacobi::new(
            2.try_into().unwrap(),
            (-0.25).try_into().unwrap(),
            (-0.5).try_into().unwrap(),
        );
        // Answer taken from Wolfram Alpha <https://www.wolframalpha.com/input?i2d=true&i=Integrate%5BDivide%5BPower%5Bx%2C2%5D%2CPower%5B%5C%2840%291-x%5C%2841%29%2CDivide%5B1%2C4%5D%5DPower%5B%5C%2840%291%2Bx%5C%2841%29%2CDivide%5B1%2C2%5D%5D%5D%2C%7Bx%2C-1%2C1%7D%5D>
        let ans = 1.3298477657906902;

        assert_abs_diff_eq!(
            ans,
            rule.iter().fold(0.0, |tot, (n, w)| tot + n * n * w),
            epsilon = 1e-14
        );

        assert_abs_diff_eq!(
            ans,
            rule.nodes()
                .zip(rule.weights())
                .fold(0.0, |tot, (n, w)| tot + n * n * w),
            epsilon = 1e-14
        );

        assert_abs_diff_eq!(
            ans,
            rule.into_iter().fold(0.0, |tot, (n, w)| tot + n * n * w),
            epsilon = 1e-14
        );
    }

    #[test]
    fn check_some_integrals() {
        let rule = GaussJacobi::new(
            10.try_into().unwrap(),
            (-0.5).try_into().unwrap(),
            (-0.25).try_into().unwrap(),
        );

        assert_abs_diff_eq!(
            rule.integrate(-1.0, 1.0, |x| x * x),
            1.3298477657906902,
            epsilon = 1e-14
        );

        assert_abs_diff_eq!(
            rule.integrate(-1.0, 1.0, |x| x.cos()),
            2.2239,
            epsilon = 1e-5
        );
    }

    #[cfg(feature = "rayon")]
    #[test]
    fn par_check_some_integrals() {
        let rule = GaussJacobi::new(
            10.try_into().unwrap(),
            (-0.5).try_into().unwrap(),
            (-0.25).try_into().unwrap(),
        );

        assert_abs_diff_eq!(
            rule.par_integrate(-1.0, 1.0, |x| x * x),
            1.3298477657906902,
            epsilon = 1e-14
        );

        assert_abs_diff_eq!(
            rule.par_integrate(-1.0, 1.0, |x| x.cos()),
            2.2239,
            epsilon = 1e-5
        );
    }
}<|MERGE_RESOLUTION|>--- conflicted
+++ resolved
@@ -50,15 +50,9 @@
 #[derive(Debug, Clone, PartialEq)]
 #[cfg_attr(feature = "serde", derive(serde::Serialize, serde::Deserialize))]
 pub struct GaussJacobi {
-<<<<<<< HEAD
     node_weight_pairs: Box<[(Node, Weight)]>,
-    alpha: f64,
-    beta: f64,
-=======
-    node_weight_pairs: Vec<(Node, Weight)>,
     alpha: FiniteAboveNegOneF64,
     beta: FiniteAboveNegOneF64,
->>>>>>> 4ae6f183
 }
 
 impl GaussJacobi {
@@ -70,48 +64,13 @@
     ///
     /// Applies the Golub-Welsch algorithm to determine Gauss-Jacobi nodes & weights.
     /// See Gil, Segura, Temme - Numerical Methods for Special Functions
-    ///
-    /// # Errors
-    ///
-<<<<<<< HEAD
-    /// Returns an error if `degree` is smaller than 2, and/or if `alpha` and/or `beta` are smaller than or equal to -1.
-    pub fn new(degree: usize, alpha: f64, beta: f64) -> Result<Self, GaussJacobiError> {
-        match (
-            degree >= 2,
-            (alpha.is_finite() && alpha > -1.0),
-            (beta.is_finite() && beta > -1.0),
-        ) {
-            (true, true, true) => Ok(()),
-            (false, true, true) => Err(GaussJacobiErrorReason::Degree),
-            (true, false, true) => Err(GaussJacobiErrorReason::Alpha),
-            (true, true, false) => Err(GaussJacobiErrorReason::Beta),
-            (true, false, false) => Err(GaussJacobiErrorReason::AlphaBeta),
-            (false, false, true) => Err(GaussJacobiErrorReason::DegreeAlpha),
-            (false, true, false) => Err(GaussJacobiErrorReason::DegreeBeta),
-            (false, false, false) => Err(GaussJacobiErrorReason::DegreeAlphaBeta),
-        }
-        .map_err(GaussJacobiError::new)?;
-
-=======
-    /// Returns an error if `alpha` and/or `beta` are smaller than or equal to -1.
     pub fn new(deg: NonZeroUsize, alpha: FiniteAboveNegOneF64, beta: FiniteAboveNegOneF64) -> Self {
->>>>>>> 4ae6f183
         // Delegate the computation of nodes and weights when they have special values
         // that are equivalent to other rules that have faster implementations.
         //
         // UNWRAP: We have already verified that the degree is 1 or larger above.
         // Since that is the only possible error cause for these quadrature rules
         // this code can not fail, so we just `unwrap` the result.
-<<<<<<< HEAD
-        match (alpha, beta) {
-            (0.0, 0.0) => return Ok(GaussLegendre::new(degree).unwrap().into()),
-            (-0.5, -0.5) => return Ok(GaussChebyshevFirstKind::new(degree).unwrap().into()),
-            (0.5, 0.5) => return Ok(GaussChebyshevSecondKind::new(degree).unwrap().into()),
-            _ => (),
-        }
-
-        let mut companion_matrix = DMatrixf64::from_element(degree, degree, 0.0);
-=======
         match (alpha.get(), beta.get()) {
             (0.0, 0.0) => return GaussLegendre::new(deg).into(),
             (-0.5, -0.5) => return GaussChebyshevFirstKind::new(deg).into(),
@@ -127,22 +86,17 @@
                 * gamma(beta.get() + 1.0)
                 / gamma(alpha.get() + beta.get() + 2.0);
             return Self {
-                node_weight_pairs: vec![(node, weight)],
+                node_weight_pairs: [(node, weight)].into(),
                 alpha,
                 beta,
             };
         }
->>>>>>> 4ae6f183
 
         let mut companion_matrix = DMatrixf64::from_element(deg.get(), deg.get(), 0.0);
 
         let mut diag = (beta.get() - alpha.get()) / (2.0 + beta.get() + alpha.get());
         // Initialize symmetric companion matrix
-<<<<<<< HEAD
-        for idx in 0..degree - 1 {
-=======
         for idx in 0..deg.get() - 1 {
->>>>>>> 4ae6f183
             let idx_f64 = idx as f64;
             let idx_p1 = idx_f64 + 1.0;
             let denom_sum = 2.0 * idx_p1 + alpha.get() + beta.get();
@@ -162,11 +116,7 @@
                 / (denom_sum * (denom_sum + 2.0));
         }
         unsafe {
-<<<<<<< HEAD
-            *companion_matrix.get_unchecked_mut((degree - 1, degree - 1)) = diag;
-=======
             *companion_matrix.get_unchecked_mut((deg.get() - 1, deg.get() - 1)) = diag;
->>>>>>> 4ae6f183
         }
         // calculate eigenvalues & vectors
         let eigen = companion_matrix.symmetric_eigen();
@@ -197,13 +147,8 @@
         // TO FIX: implement correction
         // eigenvalue algorithm has problem to get the zero eigenvalue for odd degrees
         // for now... manual correction seems to do the trick
-<<<<<<< HEAD
-        if degree % 2 == 1 {
-            node_weight_pairs[degree / 2].0 = 0.0;
-=======
         if deg.get() % 2 == 1 {
             node_weight_pairs[deg.get() / 2].0 = 0.0;
->>>>>>> 4ae6f183
         }
 
         Self {
@@ -268,24 +213,12 @@
 /// Gauss-Legendre quadrature is equivalent to Gauss-Jacobi quadrature with `alpha` = `beta` = 0.
 impl From<GaussLegendre> for GaussJacobi {
     fn from(value: GaussLegendre) -> Self {
-<<<<<<< HEAD
+        const ZERO: FiniteAboveNegOneF64 = FiniteAboveNegOneF64::new(0.0).unwrap();
+
         Self {
             node_weight_pairs: value.into_node_weight_pairs(),
-            alpha: 0.0,
-            beta: 0.0,
-=======
-        const ZERO: FiniteAboveNegOneF64 = FiniteAboveNegOneF64::new(0.0).unwrap();
-
-        let mut node_weight_pairs = value.into_node_weight_pairs();
-        // Gauss-Legendre nodes are generated in reverse sorted order.
-        // This corrects for that since Gauss-Jacobi nodes are currently always sorted
-        // in ascending order.
-        node_weight_pairs.reverse();
-        Self {
-            node_weight_pairs,
             alpha: ZERO,
             beta: ZERO,
->>>>>>> 4ae6f183
         }
     }
 }
@@ -363,7 +296,11 @@
         for deg in (2..100).step_by(20) {
             for alpha in PARAMS {
                 for beta in PARAMS {
-                    let rule = GaussJacobi::new(deg, alpha, beta).unwrap();
+                    let rule = GaussJacobi::new(
+                        deg.try_into().unwrap(),
+                        alpha.try_into().unwrap(),
+                        beta.try_into().unwrap(),
+                    );
                     assert!(rule.as_node_weight_pairs().is_sorted());
                 }
             }
