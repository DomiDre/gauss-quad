//! Numerical integration using the Gauss-Jacobi quadrature rule.
//!
//! This rule can integrate expressions of the form (1 - x)^alpha * (1 + x)^beta * f(x),
//! where f(x) is a smooth function on a finite domain, alpha > -1 and beta > -1, and where f(x) is transformed from the domain [a, b] to the domain [-1, 1].
//! This enables the approximation of integrals with singularities at the end points of the domain.
//!
//! # Example
//! ```
//! use gauss_quad::jacobi::GaussJacobi;
//! # use gauss_quad::jacobi::GaussJacobiError;
//! use approx::assert_abs_diff_eq;
//!
//! let quad = GaussJacobi::new(10, 0.0, -1.0 / 3.0)?;
//!
//! // numerically integrate sin(x) / (1 + x)^(1/3), a function with a singularity at x = -1.
//! let integral = quad.integrate(-1.0, 1.0, |x| x.sin());
//!
//! assert_abs_diff_eq!(integral, -0.4207987746500829, epsilon = 1e-14);
//! # Ok::<(), GaussJacobiError>(())
//! ```

use crate::gamma::gamma;
use crate::{impl_node_weight_rule, impl_node_weight_rule_iterators, DMatrixf64, Node, Weight};

/// A Gauss-Jacobi quadrature scheme.
///
/// This rule can integrate expressions of the form (1 - x)^alpha * (1 + x)^beta * f(x),
/// where f(x) is a smooth function on a finite domain, alpha > -1 and beta > -1,
/// and where f(x) is transformed from the domain [a, b] to the domain [-1, 1].
/// This enables the approximation of integrals with singularities at the end points of the domain.
///
/// # Examples
/// ```
/// # use gauss_quad::jacobi::{GaussJacobi, GaussJacobiError};
/// # use approx::assert_abs_diff_eq;
/// # use core::f64::consts::E;
/// // initialize the quadrature rule.
/// let quad = GaussJacobi::new(10, -0.5, 0.0)?;
///
/// let integral = quad.integrate(0.0, 2.0, |x| (-x).exp());
///
/// assert_abs_diff_eq!(integral, 0.9050798148074449, epsilon = 1e-14);
/// # Ok::<(), GaussJacobiError>(())
/// ```
#[derive(Debug, Clone, PartialEq)]
#[cfg_attr(feature = "serde", derive(serde::Serialize, serde::Deserialize))]
pub struct GaussJacobi {
    node_weight_pairs: Vec<(Node, Weight)>,
    alpha: f64,
    beta: f64,
}

impl GaussJacobi {
    /// Initializes Gauss-Jacobi quadrature rule of the given degree by computing the nodes and weights
    /// needed for the given parameters. `alpha` is the exponent of the (1 - x) factor and `beta` is the
    /// exponent of the (1 + x) factor.
    ///
    /// Applies the Golub-Welsch algorithm to determine Gauss-Jacobi nodes & weights.
    /// See Gil, Segura, Temme - Numerical Methods for Special Functions
    ///
    /// # Errors
    ///
    /// Returns an error if `deg` is smaller than 2, and/or if `alpha` and/or `beta` are smaller than or equal to -1.
    pub fn new(deg: usize, alpha: f64, beta: f64) -> Result<Self, GaussJacobiError> {
        match (
            deg >= 2,
            (alpha.is_finite() && alpha > -1.0),
            (beta.is_finite() && beta > -1.0),
        ) {
            (true, true, true) => (),
            (false, true, true) => {
                return Err(GaussJacobiError::new(GaussJacobiErrorReason::Degree))
            }
            (true, false, true) => {
                return Err(GaussJacobiError::new(GaussJacobiErrorReason::Alpha))
            }
            (true, true, false) => return Err(GaussJacobiError::new(GaussJacobiErrorReason::Beta)),
            (true, false, false) => {
                return Err(GaussJacobiError::new(GaussJacobiErrorReason::AlphaBeta))
            }
            (false, false, true) => {
                return Err(GaussJacobiError::new(GaussJacobiErrorReason::DegreeAlpha))
            }
            (false, true, false) => {
                return Err(GaussJacobiError::new(GaussJacobiErrorReason::DegreeBeta))
            }
            (false, false, false) => {
                return Err(GaussJacobiError::new(
                    GaussJacobiErrorReason::DegreeAlphaBeta,
                ))
            }
        };

        let mut companion_matrix = DMatrixf64::from_element(deg, deg, 0.0);

        let mut diag = (beta - alpha) / (2.0 + beta + alpha);
        // Initialize symmetric companion matrix
        for idx in 0..deg - 1 {
            let idx_f64 = idx as f64;
            let idx_p1 = idx_f64 + 1.0;
            let denom_sum = 2.0 * idx_p1 + alpha + beta;
            let off_diag = 2.0 / denom_sum
                * (idx_p1 * (idx_p1 + alpha) * (idx_p1 + beta) * (idx_p1 + alpha + beta)
                    / ((denom_sum + 1.0) * (denom_sum - 1.0)))
                    .sqrt();
            unsafe {
                *companion_matrix.get_unchecked_mut((idx, idx)) = diag;
                *companion_matrix.get_unchecked_mut((idx, idx + 1)) = off_diag;
                *companion_matrix.get_unchecked_mut((idx + 1, idx)) = off_diag;
            }
            diag = (beta * beta - alpha * alpha) / (denom_sum * (denom_sum + 2.0));
        }
        unsafe {
            *companion_matrix.get_unchecked_mut((deg - 1, deg - 1)) = diag;
        }
        // calculate eigenvalues & vectors
        let eigen = companion_matrix.symmetric_eigen();

        let scale_factor =
            (2.0f64).powf(alpha + beta + 1.0) * gamma(alpha + 1.0) * gamma(beta + 1.0)
                / gamma(alpha + beta + 1.0)
                / (alpha + beta + 1.0);

        // zip together the iterator over nodes with the one over weights and return as Vec<(f64, f64)>
        let mut node_weight_pairs: Vec<(f64, f64)> = eigen
            .eigenvalues
            .iter()
            .copied()
            .zip(
                eigen
                    .eigenvectors
                    .row(0)
                    .iter()
                    .map(|x| x * x * scale_factor),
            )
            .collect();

        node_weight_pairs.sort_unstable_by(|a, b| a.0.partial_cmp(&b.0).unwrap());

        // TO FIX: implement correction
        // eigenvalue algorithm has problem to get the zero eigenvalue for odd degrees
        // for now... manual correction seems to do the trick
        if deg % 2 == 1 {
            node_weight_pairs[deg / 2].0 = 0.0;
        }

        Ok(Self {
            node_weight_pairs,
            alpha,
            beta,
        })
    }

    fn argument_transformation(x: f64, a: f64, b: f64) -> f64 {
        0.5 * ((b - a) * x + (b + a))
    }

    fn scale_factor(a: f64, b: f64) -> f64 {
        0.5 * (b - a)
    }

    /// Perform quadrature of integrand from `a` to `b`. This will integrate  
    /// (1 - x)^`alpha` * (1 + x)^`beta` * `integrand`(x)  
    /// where `alpha` and `beta` were given in the call to [`new`](Self::new), and the integrand is transformed from the domain [a, b] to the domain [-1, 1].
    pub fn integrate<F>(&self, a: f64, b: f64, integrand: F) -> f64
    where
        F: Fn(f64) -> f64,
    {
        let result: f64 = self
            .node_weight_pairs
            .iter()
            .map(|(x_val, w_val)| integrand(Self::argument_transformation(*x_val, a, b)) * w_val)
            .sum();
        Self::scale_factor(a, b) * result
    }

    /// Returns the value of the `alpha` parameter.
    #[inline]
    pub const fn alpha(&self) -> f64 {
        self.alpha
    }

    /// Returns the value of the `beta` parameter.
    #[inline]
    pub const fn beta(&self) -> f64 {
        self.beta
    }
}

impl_node_weight_rule! {GaussJacobi, GaussJacobiNodes, GaussJacobiWeights, GaussJacobiIter, GaussJacobiIntoIter}

impl_node_weight_rule_iterators! {GaussJacobiNodes, GaussJacobiWeights, GaussJacobiIter, GaussJacobiIntoIter}

use std::backtrace::Backtrace;

/// The error returned by [`GaussJacobi::new`] if given a degree, `deg`, less than 2
/// and/or an `alpha` and/or `beta` less than or equal to -1.
#[derive(Debug)]
pub struct GaussJacobiError {
    reason: GaussJacobiErrorReason,
    backtrace: Backtrace,
}

impl GaussJacobiError {
    /// Captures a backtrace and creates a new GaussJacobiError with the given reason.
    pub(crate) fn new(reason: GaussJacobiErrorReason) -> Self {
        Self {
            reason,
            backtrace: Backtrace::capture(),
        }
    }

    /// Returns the reason for the error.
    pub fn reason(&self) -> GaussJacobiErrorReason {
        self.reason
    }

    /// Returns a [`Backtrace`] to where the error was created.
    ///
    /// See [`Backtrace::capture`] for more information about how to make this display information when printed.
    pub fn backtrace(&self) -> &Backtrace {
        &self.backtrace
    }
}

impl fmt::Display for GaussJacobiError {
    fn fmt(&self, f: &mut fmt::Formatter<'_>) -> fmt::Result {
        write!(f, "{}", self.reason())
    }
}

impl std::error::Error for GaussJacobiError {}

#[derive(Debug, Clone, Copy, PartialEq, Eq, Hash)]
#[cfg_attr(feature = "serde", derive(serde::Serialize, serde::Deserialize))]
pub enum GaussJacobiErrorReason {
    /// The degree was less than 2.
    Degree,
    /// The `alpha` exponent was less than or equal to -1.
    Alpha,
    /// The `beta` exponent was less than or equal to -1.
    Beta,
    /// Both the `alpha` and `beta` exponents were less than or equal to -1.
    AlphaBeta,
    /// The degree was less than 2 and the `alpha` exponent was less than or equal to -1.
    DegreeAlpha,
    /// The degree was less than 2 and the `beta` exponent was less than or equal to -1.
    DegreeBeta,
    /// The degree was less than 2 and both the `alpha` and `beta` exponents were less than or equal to -1.
    DegreeAlphaBeta,
}

impl GaussJacobiErrorReason {
    /// Returns true if the given degree, `deg`, was bad.
    #[inline]
    pub const fn was_bad_degree(&self) -> bool {
        matches!(
            self,
            Self::Degree | Self::DegreeAlpha | Self::DegreeBeta | Self::DegreeAlphaBeta
        )
    }

    /// Returns true if the given `alpha` exponent was bad.
    #[inline]
    pub const fn was_bad_alpha(&self) -> bool {
        matches!(
            self,
            Self::Alpha | Self::DegreeAlpha | Self::AlphaBeta | Self::DegreeAlphaBeta
        )
    }

    /// Returns true if the given `beta` exponent was bad.
    #[inline]
    pub const fn was_bad_beta(&self) -> bool {
        matches!(
            self,
            Self::Beta | Self::DegreeBeta | Self::AlphaBeta | Self::DegreeAlphaBeta
        )
    }
}

use core::fmt;
impl fmt::Display for GaussJacobiErrorReason {
    fn fmt(&self, f: &mut fmt::Formatter<'_>) -> fmt::Result {
        const DEGREE_LIMIT: &str = "must be at least 2";
        const EXPONENT_LIMIT: &str = "must be finite and larger than -1.0";
        match self {
            Self::Degree => write!(f, "degree {DEGREE_LIMIT}"),
            Self::Alpha => write!(f, "alpha {EXPONENT_LIMIT}"),
            Self::Beta => write!(f, "beta {EXPONENT_LIMIT}"),
            Self::AlphaBeta => write!(f, "alpha and beta {EXPONENT_LIMIT}"),
            Self::DegreeAlpha => write!(f, "degree {DEGREE_LIMIT} and alpha {EXPONENT_LIMIT}"),
            Self::DegreeBeta => write!(f, "degree {DEGREE_LIMIT} and beta {EXPONENT_LIMIT}"),
            Self::DegreeAlphaBeta => {
                write!(f, "degree {DEGREE_LIMIT}, alpha and beta {EXPONENT_LIMIT}")
            }
        }
    }
}

#[cfg(test)]
mod tests {
    use approx::assert_abs_diff_eq;

    use super::*;

    #[test]
    fn check_alpha_beta_bounds() {
        assert!(GaussJacobi::new(10, -1.0, -1.0).is_err());
    }

    #[test]
    fn golub_welsch_5_alpha_0_beta_0() {
        let (x, w): (Vec<_>, Vec<_>) = GaussJacobi::new(5, 0.0, 0.0).unwrap().into_iter().unzip();
        let x_should = [
            -0.906_179_845_938_664,
            -0.538_469_310_105_683_1,
            0.0,
            0.538_469_310_105_683_1,
            0.906_179_845_938_664,
        ];
        let w_should = [
            0.236_926_885_056_189_08,
            0.478_628_670_499_366_47,
            0.568_888_888_888_888_9,
            0.478_628_670_499_366_47,
            0.236_926_885_056_189_08,
        ];
        for (i, x_val) in x_should.iter().enumerate() {
            assert_abs_diff_eq!(*x_val, x[i], epsilon = 1e-15);
        }
        for (i, w_val) in w_should.iter().enumerate() {
            assert_abs_diff_eq!(*w_val, w[i], epsilon = 1e-15);
        }
    }

    #[test]
    fn golub_welsch_2_alpha_1_beta_0() {
        let (x, w): (Vec<_>, Vec<_>) = GaussJacobi::new(2, 1.0, 0.0).unwrap().into_iter().unzip();
        let x_should = [-0.689_897_948_556_635_7, 0.289_897_948_556_635_64];
        let w_should = [1.272_165_526_975_908_7, 0.727_834_473_024_091_3];
        for (i, x_val) in x_should.iter().enumerate() {
            assert_abs_diff_eq!(*x_val, x[i], epsilon = 1e-14);
        }
        for (i, w_val) in w_should.iter().enumerate() {
            assert_abs_diff_eq!(*w_val, w[i], epsilon = 1e-14);
        }
    }

    #[test]
    fn golub_welsch_5_alpha_1_beta_0() {
        let (x, w): (Vec<_>, Vec<_>) = GaussJacobi::new(5, 1.0, 0.0).unwrap().into_iter().unzip();
        let x_should = [
            -0.920_380_285_897_062_6,
            -0.603_973_164_252_783_7,
            0.0,
            0.390_928_546_707_272_2,
            0.802_929_828_402_347_2,
        ];
        let w_should = [
            0.387_126_360_906_606_74,
            0.668_698_552_377_478_2,
            0.585_547_948_338_679_2,
            0.295_635_480_290_466_66,
            0.062_991_658_086_769_1,
        ];
        for (i, x_val) in x_should.iter().enumerate() {
            assert_abs_diff_eq!(*x_val, x[i], epsilon = 1e-14);
        }
        for (i, w_val) in w_should.iter().enumerate() {
            assert_abs_diff_eq!(*w_val, w[i], epsilon = 1e-14);
        }
    }

    #[test]
    fn golub_welsch_5_alpha_0_beta_1() {
        let (x, w): (Vec<_>, Vec<_>) = GaussJacobi::new(5, 0.0, 1.0).unwrap().into_iter().unzip();
        let x_should = [
            -0.802_929_828_402_347_2,
            -0.390_928_546_707_272_2,
            0.0,
            0.603_973_164_252_783_7,
            0.920_380_285_897_062_6,
        ];
        let w_should = [
            0.062_991_658_086_769_1,
            0.295_635_480_290_466_66,
            0.585_547_948_338_679_2,
            0.668_698_552_377_478_2,
            0.387_126_360_906_606_74,
        ];
        for (i, x_val) in x_should.iter().enumerate() {
            assert_abs_diff_eq!(*x_val, x[i], epsilon = 1e-14);
        }
        for (i, w_val) in w_should.iter().enumerate() {
            assert_abs_diff_eq!(*w_val, w[i], epsilon = 1e-14);
        }
    }

    #[test]
    fn golub_welsch_50_alpha_42_beta_23() {
        let (x, w): (Vec<_>, Vec<_>) = GaussJacobi::new(50, 42.0, 23.0)
            .unwrap()
            .into_iter()
            .unzip();
        let x_should = [
            -0.936_528_233_152_541_2,
            -0.914_340_864_546_088_5,
            -0.892_159_904_972_709_7,
            -0.869_216_909_221_225_6,
            -0.845_277_228_769_225_6,
            -0.820_252_766_348_056_8,
            -0.794_113_540_498_529_6,
            -0.766_857_786_572_463_5,
            -0.738_499_459_607_423_4,
            -0.709_062_235_514_446_8,
            -0.678_576_327_905_629_3,
            -0.647_076_661_181_635_3,
            -0.614_601_751_027_635_6,
            -0.581_192_977_458_508_4,
            -0.546_894_086_695_451_9,
            -0.511_750_831_826_105_3,
            -0.475_810_700_347_493_84,
            -0.439_122_697_460_417_9,
            -0.401_737_165_777_708_5,
            -0.363_705_629_046_518_04,
            -0.325_080_651_686_135_1,
            -0.285_915_708_544_232_9,
            -0.246_265_060_906_733_86,
            -0.206_183_635_819_408_85,
            -0.165_726_906_401_709_62,
            -0.124_950_771_176_147_79,
            -0.083_911_430_566_871_42,
            -0.042_665_258_670_068_65,
            -0.001_268_668_170_195_549_6,
            0.040_222_034_151_539_98,
            0.081_750_804_545_872_01,
            0.123_262_036_301_197_46,
            0.164_700_756_351_269_24,
            0.206_012_852_393_607_17,
            0.247_145_341_670_134_97,
            0.288_046_697_452_241,
            0.328_667_256_796_052_5,
            0.368_959_744_983_174_2,
            0.408_879_971_241_114_4,
            0.448_387_782_372_734_86,
            0.487_448_416_419_391_24,
            0.526_034_498_798_180_8,
            0.564_129_114_046_126_2,
            0.601_730_771_388_207_7,
            0.638_861_919_860_897_4,
            0.675_584_668_752_041_4,
            0.712_032_766_455_434_9,
            0.748_486_131_436_470_7,
            0.785_585_184_777_517_6,
            0.825_241_342_102_355_2,
        ];
        let w_should = [
            7.48575322545471E-18,
            4.368160045795394E-15,
            5.475_092_226_093_74E-13,
            2.883_802_894_000_164_4E-11,
            8.375_974_400_943_034E-10,
            1.551_169_281_097_026_6E-8,
            2.002_752_126_655_06E-7,
            1.914_052_885_645_138E-6,
            1.412_973_977_680_798E-5,
            8.315_281_580_948_582E-5,
            3.996_349_769_672_429E-4,
            0.001_598_442_290_393_378_4,
            0.005_401_484_462_492_892,
            0.015_609_515_951_961_325,
            0.038_960_859_894_776_14,
            0.084_675_992_815_357_84,
            0.161_320_272_041_780_37,
            0.270_895_707_022_142,
            0.402_766_052_144_190_03,
            0.532_134_840_644_357_2,
            0.626_561_850_396_477_3,
            0.658_939_504_140_677_5,
            0.619_968_794_555_102,
            0.522_392_634_872_676_4,
            0.394_418_806_923_720_8,
            0.266_845_588_852_137_27,
            0.161_693_943_297_351_4,
            0.087_665_230_931_323_02,
            0.042_462_146_242_945_82,
            0.018_336_610_588_859_478,
            0.007_040_822_524_198_700_5,
            0.002_395_953_515_750_436_4,
            7.196_709_691_248_771E-4,
            1.898_822_582_266_401E-4,
            4.375_352_582_937_183E-5,
            8.744_218_873_447_381E-6,
            1.503_255_708_913_270_4E-6,
            2.201_263_417_180_834_2E-7,
            2.713_269_374_479_116_4E-8,
            2.774_921_681_532_996E-9,
            2.313_546_085_591_984_2E-10,
            1.538_220_559_204_994_4E-11,
            7.931_012_545_002_62E-13,
            3.057_666_218_185_739E-14,
            8.393_076_986_026_449E-16,
            1.531_180_072_630_389E-17,
            1.675_381_720_821_777_5E-19,
            9.300_961_857_933_663E-22,
            1.912_538_194_408_499_4E-24,
            6.645_776_758_516_211E-28,
        ];
        for (i, x_val) in x_should.iter().enumerate() {
            assert_abs_diff_eq!(*x_val, x[i], epsilon = 1e-10);
        }
        for (i, w_val) in w_should.iter().enumerate() {
            assert_abs_diff_eq!(*w_val, w[i], epsilon = 1e-10);
        }
    }

    #[test]
    fn check_derives() {
        let quad = GaussJacobi::new(10, 0.0, 1.0).unwrap();
        let quad_clone = quad.clone();
        assert_eq!(quad, quad_clone);
        let other_quad = GaussJacobi::new(10, 1.0, 0.0).unwrap();
        assert_ne!(quad, other_quad);
    }

    #[test]
    fn check_jacobi_error() {
<<<<<<< HEAD
        let jacobi_rule = GaussJacobi::new(3, -2.0, 1.0);
        assert!(jacobi_rule
            .as_ref()
            .is_err_and(|x| x == &GaussJacobiError::Alpha));
        assert_eq!(
            format!("{}", jacobi_rule.err().unwrap()),
            "alpha must be finite and larger than -1.0"
        );

        assert_eq!(GaussJacobi::new(3, -1.0, 1.0), Err(GaussJacobiError::Alpha));

        let jacobi_rule = GaussJacobi::new(3, 1.0, -2.0);
        assert!(jacobi_rule
            .as_ref()
            .is_err_and(|x| x == &GaussJacobiError::Beta));
        assert_eq!(
            format!("{}", jacobi_rule.err().unwrap()),
            "beta must be finite and larger than -1.0"
        );

        assert_eq!(GaussJacobi::new(3, 1.0, -1.0), Err(GaussJacobiError::Beta));
=======
        assert_eq!(
            GaussJacobi::new(3, -2.0, 1.0).map_err(|e| e.reason()),
            Err(GaussJacobiErrorReason::Alpha)
        );
        assert_eq!(
            GaussJacobi::new(3, -1.0, 1.0).map_err(|e| e.reason()),
            Err(GaussJacobiErrorReason::Alpha)
        );

        assert_eq!(
            GaussJacobi::new(3, 1.0, -2.0).map_err(|e| e.reason()),
            Err(GaussJacobiErrorReason::Beta)
        );
        assert_eq!(
            GaussJacobi::new(3, 1.0, -1.0).map_err(|e| e.reason()),
            Err(GaussJacobiErrorReason::Beta)
        );
>>>>>>> 8674b092

        let jacobi_rule = GaussJacobi::new(3, -2.0, -2.0);
        assert!(jacobi_rule
            .as_ref()
            .is_err_and(|x| x == &GaussJacobiError::AlphaBeta));
        assert_eq!(
<<<<<<< HEAD
            format!("{}", jacobi_rule.err().unwrap()),
            "alpha and beta must be finite and larger than -1.0"
=======
            GaussJacobi::new(3, -2.0, -2.0).map_err(|e| e.reason()),
            Err(GaussJacobiErrorReason::AlphaBeta)
>>>>>>> 8674b092
        );

        assert_eq!(
            GaussJacobi::new(3, -1.0, -2.0).map_err(|e| e.reason()),
            Err(GaussJacobiErrorReason::AlphaBeta)
        );

        assert_eq!(
            GaussJacobi::new(3, -2.0, -1.0).map_err(|e| e.reason()),
            Err(GaussJacobiErrorReason::AlphaBeta)
        );
        assert_eq!(
            GaussJacobi::new(3, -1.0, -1.0).map_err(|e| e.reason()),
            Err(GaussJacobiErrorReason::AlphaBeta)
        );

<<<<<<< HEAD
        let jacobi_rule = GaussJacobi::new(0, 0.5, 0.5);
        assert!(jacobi_rule
            .as_ref()
            .is_err_and(|x| x == &GaussJacobiError::Degree));
        assert_eq!(
            format!("{}", jacobi_rule.err().unwrap()),
            "degree must be at least 2"
        );
        assert_eq!(GaussJacobi::new(1, 0.5, 0.5), Err(GaussJacobiError::Degree));
=======
        assert_eq!(
            GaussJacobi::new(0, 0.5, 0.5).map_err(|e| e.reason()),
            Err(GaussJacobiErrorReason::Degree)
        );
        assert_eq!(
            GaussJacobi::new(1, 0.5, 0.5).map_err(|e| e.reason()),
            Err(GaussJacobiErrorReason::Degree)
        );
>>>>>>> 8674b092

        let jacobi_rule = GaussJacobi::new(0, -1.0, 0.5);
        assert!(jacobi_rule
            .as_ref()
            .is_err_and(|x| x == &GaussJacobiError::DegreeAlpha));
        assert_eq!(
<<<<<<< HEAD
            format!("{}", jacobi_rule.err().unwrap()),
            "degree must be at least 2 and alpha must be finite and larger than -1.0"
=======
            GaussJacobi::new(0, -1.0, 0.5).map_err(|e| e.reason()),
            Err(GaussJacobiErrorReason::DegreeAlpha)
>>>>>>> 8674b092
        );
        assert_eq!(
            GaussJacobi::new(0, -2.0, 0.5).map_err(|e| e.reason()),
            Err(GaussJacobiErrorReason::DegreeAlpha)
        );
        assert_eq!(
            GaussJacobi::new(1, -1.0, 0.5).map_err(|e| e.reason()),
            Err(GaussJacobiErrorReason::DegreeAlpha)
        );
        assert_eq!(
            GaussJacobi::new(1, -2.0, 0.5).map_err(|e| e.reason()),
            Err(GaussJacobiErrorReason::DegreeAlpha)
        );

        let jacobi_rule = GaussJacobi::new(0, 0.5, -1.0);
        assert!(jacobi_rule
            .as_ref()
            .is_err_and(|x| x == &GaussJacobiError::DegreeBeta));
        assert_eq!(
<<<<<<< HEAD
            format!("{}", jacobi_rule.err().unwrap()),
            "degree must be at least 2 and beta must be finite and larger than -1.0"
=======
            GaussJacobi::new(0, 0.5, -1.0).map_err(|e| e.reason()),
            Err(GaussJacobiErrorReason::DegreeBeta)
>>>>>>> 8674b092
        );
        assert_eq!(
            GaussJacobi::new(0, 0.5, -2.0).map_err(|e| e.reason()),
            Err(GaussJacobiErrorReason::DegreeBeta)
        );
        assert_eq!(
            GaussJacobi::new(1, 0.5, -1.0).map_err(|e| e.reason()),
            Err(GaussJacobiErrorReason::DegreeBeta)
        );
        assert_eq!(
            GaussJacobi::new(1, 0.5, -2.0).map_err(|e| e.reason()),
            Err(GaussJacobiErrorReason::DegreeBeta)
        );

        let jacobi_rule = GaussJacobi::new(0, -1.0, -1.0);
        assert!(jacobi_rule
            .as_ref()
            .is_err_and(|x| x == &GaussJacobiError::DegreeAlphaBeta));
        assert_eq!(
<<<<<<< HEAD
            format!("{}", jacobi_rule.err().unwrap()),
            "degree must be at least 2, alpha and beta must be finite and larger than -1.0"
=======
            GaussJacobi::new(0, -1.0, -1.0).map_err(|e| e.reason()),
            Err(GaussJacobiErrorReason::DegreeAlphaBeta)
>>>>>>> 8674b092
        );
        assert_eq!(
            GaussJacobi::new(0, -2.0, -2.0).map_err(|e| e.reason()),
            Err(GaussJacobiErrorReason::DegreeAlphaBeta)
        );
        assert_eq!(
            GaussJacobi::new(1, -1.0, -1.0).map_err(|e| e.reason()),
            Err(GaussJacobiErrorReason::DegreeAlphaBeta)
        );
        assert_eq!(
            GaussJacobi::new(1, -2.0, -2.0).map_err(|e| e.reason()),
            Err(GaussJacobiErrorReason::DegreeAlphaBeta)
        );
        assert_eq!(
            GaussJacobi::new(0, -1.0, -2.0).map_err(|e| e.reason()),
            Err(GaussJacobiErrorReason::DegreeAlphaBeta)
        );
        assert_eq!(
            GaussJacobi::new(0, -2.0, -1.0).map_err(|e| e.reason()),
            Err(GaussJacobiErrorReason::DegreeAlphaBeta)
        );
        assert_eq!(
            GaussJacobi::new(1, -1.0, -2.0).map_err(|e| e.reason()),
            Err(GaussJacobiErrorReason::DegreeAlphaBeta)
        );
        assert_eq!(
            GaussJacobi::new(1, -2.0, -1.0).map_err(|e| e.reason()),
            Err(GaussJacobiErrorReason::DegreeAlphaBeta)
        );
    }

    #[test]
    fn check_iterators() {
        let rule = GaussJacobi::new(2, -0.25, -0.5).unwrap();
        // Answer taken from Wolfram Alpha <https://www.wolframalpha.com/input?i2d=true&i=Integrate%5BDivide%5BPower%5Bx%2C2%5D%2CPower%5B%5C%2840%291-x%5C%2841%29%2CDivide%5B1%2C4%5D%5DPower%5B%5C%2840%291%2Bx%5C%2841%29%2CDivide%5B1%2C2%5D%5D%5D%2C%7Bx%2C-1%2C1%7D%5D>
        let ans = 1.3298477657906902;

        assert_abs_diff_eq!(
            ans,
            rule.iter().fold(0.0, |tot, (n, w)| tot + n * n * w),
            epsilon = 1e-14
        );

        assert_abs_diff_eq!(
            ans,
            rule.nodes()
                .zip(rule.weights())
                .fold(0.0, |tot, (n, w)| tot + n * n * w),
            epsilon = 1e-14
        );

        assert_abs_diff_eq!(
            ans,
            rule.into_iter().fold(0.0, |tot, (n, w)| tot + n * n * w),
            epsilon = 1e-14
        );
    }
}<|MERGE_RESOLUTION|>--- conflicted
+++ resolved
@@ -526,109 +526,72 @@
 
     #[test]
     fn check_jacobi_error() {
-<<<<<<< HEAD
         let jacobi_rule = GaussJacobi::new(3, -2.0, 1.0);
         assert!(jacobi_rule
             .as_ref()
-            .is_err_and(|x| x == &GaussJacobiError::Alpha));
+            .is_err_and(|x| x.reason() == GaussJacobiErrorReason::Alpha));
         assert_eq!(
             format!("{}", jacobi_rule.err().unwrap()),
             "alpha must be finite and larger than -1.0"
         );
-
-        assert_eq!(GaussJacobi::new(3, -1.0, 1.0), Err(GaussJacobiError::Alpha));
 
         let jacobi_rule = GaussJacobi::new(3, 1.0, -2.0);
         assert!(jacobi_rule
             .as_ref()
-            .is_err_and(|x| x == &GaussJacobiError::Beta));
+            .is_err_and(|x| x.reason() == GaussJacobiErrorReason::Beta));
         assert_eq!(
             format!("{}", jacobi_rule.err().unwrap()),
             "beta must be finite and larger than -1.0"
         );
-
-        assert_eq!(GaussJacobi::new(3, 1.0, -1.0), Err(GaussJacobiError::Beta));
-=======
-        assert_eq!(
-            GaussJacobi::new(3, -2.0, 1.0).map_err(|e| e.reason()),
-            Err(GaussJacobiErrorReason::Alpha)
-        );
-        assert_eq!(
-            GaussJacobi::new(3, -1.0, 1.0).map_err(|e| e.reason()),
-            Err(GaussJacobiErrorReason::Alpha)
-        );
-
-        assert_eq!(
-            GaussJacobi::new(3, 1.0, -2.0).map_err(|e| e.reason()),
-            Err(GaussJacobiErrorReason::Beta)
-        );
-        assert_eq!(
-            GaussJacobi::new(3, 1.0, -1.0).map_err(|e| e.reason()),
-            Err(GaussJacobiErrorReason::Beta)
-        );
->>>>>>> 8674b092
 
         let jacobi_rule = GaussJacobi::new(3, -2.0, -2.0);
         assert!(jacobi_rule
             .as_ref()
-            .is_err_and(|x| x == &GaussJacobiError::AlphaBeta));
-        assert_eq!(
-<<<<<<< HEAD
+            .is_err_and(|x| x.reason() == GaussJacobiErrorReason::AlphaBeta));
+        assert_eq!(
             format!("{}", jacobi_rule.err().unwrap()),
             "alpha and beta must be finite and larger than -1.0"
-=======
-            GaussJacobi::new(3, -2.0, -2.0).map_err(|e| e.reason()),
-            Err(GaussJacobiErrorReason::AlphaBeta)
->>>>>>> 8674b092
-        );
-
-        assert_eq!(
-            GaussJacobi::new(3, -1.0, -2.0).map_err(|e| e.reason()),
-            Err(GaussJacobiErrorReason::AlphaBeta)
-        );
-
-        assert_eq!(
-            GaussJacobi::new(3, -2.0, -1.0).map_err(|e| e.reason()),
-            Err(GaussJacobiErrorReason::AlphaBeta)
-        );
+        );
+        assert_eq!(
+            GaussJacobi::new(3, -2.0, 1.0).map_err(|e| e.reason()),
+            Err(GaussJacobiErrorReason::Alpha)
+        );
+
+        assert_eq!(
+            GaussJacobi::new(3, -1.0, 1.0).map_err(|e| e.reason()),
+            Err(GaussJacobiErrorReason::Alpha)
+        );
+
+        assert_eq!(
+            GaussJacobi::new(3, 1.0, -2.0).map_err(|e| e.reason()),
+            Err(GaussJacobiErrorReason::Beta)
+        );
+
         assert_eq!(
             GaussJacobi::new(3, -1.0, -1.0).map_err(|e| e.reason()),
             Err(GaussJacobiErrorReason::AlphaBeta)
         );
 
-<<<<<<< HEAD
         let jacobi_rule = GaussJacobi::new(0, 0.5, 0.5);
         assert!(jacobi_rule
             .as_ref()
-            .is_err_and(|x| x == &GaussJacobiError::Degree));
+            .is_err_and(|x| x.reason() == GaussJacobiErrorReason::Degree));
         assert_eq!(
             format!("{}", jacobi_rule.err().unwrap()),
             "degree must be at least 2"
         );
-        assert_eq!(GaussJacobi::new(1, 0.5, 0.5), Err(GaussJacobiError::Degree));
-=======
-        assert_eq!(
-            GaussJacobi::new(0, 0.5, 0.5).map_err(|e| e.reason()),
-            Err(GaussJacobiErrorReason::Degree)
-        );
         assert_eq!(
             GaussJacobi::new(1, 0.5, 0.5).map_err(|e| e.reason()),
             Err(GaussJacobiErrorReason::Degree)
         );
->>>>>>> 8674b092
 
         let jacobi_rule = GaussJacobi::new(0, -1.0, 0.5);
         assert!(jacobi_rule
             .as_ref()
-            .is_err_and(|x| x == &GaussJacobiError::DegreeAlpha));
-        assert_eq!(
-<<<<<<< HEAD
+            .is_err_and(|x| x.reason() == GaussJacobiErrorReason::DegreeAlpha));
+        assert_eq!(
             format!("{}", jacobi_rule.err().unwrap()),
             "degree must be at least 2 and alpha must be finite and larger than -1.0"
-=======
-            GaussJacobi::new(0, -1.0, 0.5).map_err(|e| e.reason()),
-            Err(GaussJacobiErrorReason::DegreeAlpha)
->>>>>>> 8674b092
         );
         assert_eq!(
             GaussJacobi::new(0, -2.0, 0.5).map_err(|e| e.reason()),
@@ -636,51 +599,89 @@
         );
         assert_eq!(
             GaussJacobi::new(1, -1.0, 0.5).map_err(|e| e.reason()),
-            Err(GaussJacobiErrorReason::DegreeAlpha)
-        );
-        assert_eq!(
-            GaussJacobi::new(1, -2.0, 0.5).map_err(|e| e.reason()),
             Err(GaussJacobiErrorReason::DegreeAlpha)
         );
 
         let jacobi_rule = GaussJacobi::new(0, 0.5, -1.0);
         assert!(jacobi_rule
             .as_ref()
-            .is_err_and(|x| x == &GaussJacobiError::DegreeBeta));
-        assert_eq!(
-<<<<<<< HEAD
+            .is_err_and(|x| x.reason() == GaussJacobiErrorReason::DegreeBeta));
+        assert_eq!(
             format!("{}", jacobi_rule.err().unwrap()),
             "degree must be at least 2 and beta must be finite and larger than -1.0"
-=======
-            GaussJacobi::new(0, 0.5, -1.0).map_err(|e| e.reason()),
-            Err(GaussJacobiErrorReason::DegreeBeta)
->>>>>>> 8674b092
-        );
-        assert_eq!(
-            GaussJacobi::new(0, 0.5, -2.0).map_err(|e| e.reason()),
-            Err(GaussJacobiErrorReason::DegreeBeta)
-        );
-        assert_eq!(
-            GaussJacobi::new(1, 0.5, -1.0).map_err(|e| e.reason()),
-            Err(GaussJacobiErrorReason::DegreeBeta)
-        );
-        assert_eq!(
-            GaussJacobi::new(1, 0.5, -2.0).map_err(|e| e.reason()),
-            Err(GaussJacobiErrorReason::DegreeBeta)
+        );
+        assert_eq!(
+            GaussJacobi::new(3, -2.0, -2.0).map_err(|e| e.reason()),
+            Err(GaussJacobiErrorReason::AlphaBeta)
+        );
+        assert_eq!(
+            GaussJacobi::new(3, -1.0, -2.0).map_err(|e| e.reason()),
+            Err(GaussJacobiErrorReason::AlphaBeta)
         );
 
         let jacobi_rule = GaussJacobi::new(0, -1.0, -1.0);
         assert!(jacobi_rule
             .as_ref()
-            .is_err_and(|x| x == &GaussJacobiError::DegreeAlphaBeta));
-        assert_eq!(
-<<<<<<< HEAD
+            .is_err_and(|x| x.reason() == GaussJacobiErrorReason::DegreeAlphaBeta));
+        assert_eq!(
             format!("{}", jacobi_rule.err().unwrap()),
             "degree must be at least 2, alpha and beta must be finite and larger than -1.0"
-=======
+        );
+        assert_eq!(
+            GaussJacobi::new(3, -2.0, -1.0).map_err(|e| e.reason()),
+            Err(GaussJacobiErrorReason::AlphaBeta)
+        );
+        assert_eq!(
+            GaussJacobi::new(3, -1.0, -1.0).map_err(|e| e.reason()),
+            Err(GaussJacobiErrorReason::AlphaBeta)
+        );
+
+        assert_eq!(
+            GaussJacobi::new(0, 0.5, 0.5).map_err(|e| e.reason()),
+            Err(GaussJacobiErrorReason::Degree)
+        );
+        assert_eq!(
+            GaussJacobi::new(1, 0.5, 0.5).map_err(|e| e.reason()),
+            Err(GaussJacobiErrorReason::Degree)
+        );
+
+        assert_eq!(
+            GaussJacobi::new(0, -1.0, 0.5).map_err(|e| e.reason()),
+            Err(GaussJacobiErrorReason::DegreeAlpha)
+        );
+        assert_eq!(
+            GaussJacobi::new(0, -2.0, 0.5).map_err(|e| e.reason()),
+            Err(GaussJacobiErrorReason::DegreeAlpha)
+        );
+        assert_eq!(
+            GaussJacobi::new(1, -1.0, 0.5).map_err(|e| e.reason()),
+            Err(GaussJacobiErrorReason::DegreeAlpha)
+        );
+        assert_eq!(
+            GaussJacobi::new(1, -2.0, 0.5).map_err(|e| e.reason()),
+            Err(GaussJacobiErrorReason::DegreeAlpha)
+        );
+
+        assert_eq!(
+            GaussJacobi::new(0, 0.5, -1.0).map_err(|e| e.reason()),
+            Err(GaussJacobiErrorReason::DegreeBeta)
+        );
+        assert_eq!(
+            GaussJacobi::new(0, 0.5, -2.0).map_err(|e| e.reason()),
+            Err(GaussJacobiErrorReason::DegreeBeta)
+        );
+        assert_eq!(
+            GaussJacobi::new(1, 0.5, -1.0).map_err(|e| e.reason()),
+            Err(GaussJacobiErrorReason::DegreeBeta)
+        );
+        assert_eq!(
+            GaussJacobi::new(1, 0.5, -2.0).map_err(|e| e.reason()),
+            Err(GaussJacobiErrorReason::DegreeBeta)
+        );
+
+        assert_eq!(
             GaussJacobi::new(0, -1.0, -1.0).map_err(|e| e.reason()),
             Err(GaussJacobiErrorReason::DegreeAlphaBeta)
->>>>>>> 8674b092
         );
         assert_eq!(
             GaussJacobi::new(0, -2.0, -2.0).map_err(|e| e.reason()),
