--- conflicted
+++ resolved
@@ -41,13 +41,8 @@
 /// // numerically integrate e^-x / sqrt(2 - x) over the range [0, 2].
 /// let integral = quad.integrate(0.0, 2.0, |x| (-x).exp());
 ///
-<<<<<<< HEAD
-/// let dawson_function_of_sqrt_2 = 0.4525399074037225;
-/// assert_abs_diff_eq!(integral, 2.0 * E * dawson_function_of_sqrt_2, epsilon = 1e-14);
+/// assert_abs_diff_eq!(integral, 0.9050798148074449, epsilon = 1e-14);
 /// # Ok::<(), GaussJacobiError>(())
-=======
-/// assert_abs_diff_eq!(integral, 0.9050798148074449, epsilon = 1e-14);
->>>>>>> c78782f3
 /// ```
 #[derive(Debug, Clone, PartialEq)]
 #[cfg_attr(feature = "serde", derive(serde::Serialize, serde::Deserialize))]
@@ -137,11 +132,7 @@
             node_weight_pairs[deg / 2].0 = 0.0;
         }
 
-<<<<<<< HEAD
-        Ok(GaussJacobi {
-=======
-        Self {
->>>>>>> c78782f3
+        Ok(Self {
             node_weight_pairs,
             alpha,
             beta,
