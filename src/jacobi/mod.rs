--- conflicted
+++ resolved
@@ -172,16 +172,12 @@
 #[cfg(test)]
 mod tests {
     use super::*;
-<<<<<<< HEAD
-    use approx::assert_abs_diff_eq;
-=======
 
     #[test]
     #[should_panic]
     fn check_alpha_beta_bounds() {
         _ = GaussJacobi::new(10, -1.0, -1.0);
     }
->>>>>>> dcacdda5
 
     #[test]
     fn golub_welsch_5_alpha_0_beta_0() {
