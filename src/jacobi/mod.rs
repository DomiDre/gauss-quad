//! Numerical integration using the Gauss-Jacobi quadrature rule.
//!
//! This rule can integrate integrands of the form (1 - x)^alpha * (1 + x)^beta * f(x) over the domain [-1, 1],
//! where f(x) is a smooth function on [-1, 1], alpha > -1 and beta > -1.
//! The domain can be changed to any [a, b] through a linear transformation (which is done in this module),
//! and this enables the approximation of integrals with singularities at the end points of the domain.
//!
//! # Example
//! ```
//! use gauss_quad::jacobi::GaussJacobi;
//! use approx::assert_abs_diff_eq;
//!
//! let quad = GaussJacobi::new(10, 0.0, -1.0 / 3.0);
//!
//! // numerically integrate sin(x) / (1 + x)^(1/3), a function with a singularity at x = -1.
//! let integral = quad.integrate(-1.0, 1.0, |x| x.sin());
//!
//! assert_abs_diff_eq!(integral, -0.4207987746500829, epsilon = 1e-14);
//! ```

pub mod iterators;
use iterators::{GaussJacobiIntoIter, GaussJacobiIter, GaussJacobiNodes, GaussJacobiWeights};

use crate::gamma::gamma;
use crate::{impl_node_weight_rule, DMatrixf64, Node, Weight};

/// A Gauss-Jacobi quadrature scheme.
///
/// These rules can approximate integrals with singularities at the end points of the domain, [a, b].
///
/// # Examples
/// ```
/// # use gauss_quad::GaussJacobi;
/// # use approx::assert_abs_diff_eq;
/// # use core::f64::consts::E;
/// // initialize the quadrature rule.
/// let quad = GaussJacobi::new(10, -0.5, 0.0);
///
/// // numerically integrate e^-x / sqrt(2 - x) over the range [0, 2].
/// let integral = quad.integrate(0.0, 2.0, |x| (-x).exp());
///
/// assert_abs_diff_eq!(integral, 0.9050798148074449, epsilon = 1e-14);
/// ```
#[derive(Debug, Clone, PartialEq)]
#[cfg_attr(feature = "serde", derive(serde::Serialize, serde::Deserialize))]
pub struct GaussJacobi {
    node_weight_pairs: Vec<(Node, Weight)>,
    alpha: f64,
    beta: f64,
}

impl GaussJacobi {
    /// Initializes Gauss-Jacobi quadrature rule of the given degree by computing the nodes and weights
    /// needed for the given parameters. `alpha` is the exponent of the `(1 - x)` factor and `beta` is the
    /// exponent of the `(1 + x)` factor.
    ///
    /// Applies the Golub-Welsch algorithm to determine Gauss-Jacobi nodes & weights.
    /// See Gil, Segura, Temme - Numerical Methods for Special Functions
    ///
    /// # Panics
    /// Panics if `deg` is smaller than 2, or if `alpha` or `beta` are smaller than or equal to -1.
    pub fn new(deg: usize, alpha: f64, beta: f64) -> GaussJacobi {
        if alpha <= -1.0 || beta <= -1.0 {
            panic!("Gauss-Jacobi quadrature needs alpha > -1.0 and beta > -1.0");
        }
        if deg < 2 {
            panic!("Degree of Gauss-Quadrature needs to be >= 2");
        }

        let mut companion_matrix = DMatrixf64::from_element(deg, deg, 0.0);

        let mut diag = (beta - alpha) / (2.0 + beta + alpha);
        // Initialize symmetric companion matrix
        for idx in 0..deg - 1 {
            let idx_f64 = idx as f64;
            let idx_p1 = idx_f64 + 1.0;
            let denom_sum = 2.0 * idx_p1 + alpha + beta;
            let off_diag = 2.0 / denom_sum
                * (idx_p1 * (idx_p1 + alpha) * (idx_p1 + beta) * (idx_p1 + alpha + beta)
                    / ((denom_sum + 1.0) * (denom_sum - 1.0)))
                    .sqrt();
            unsafe {
                *companion_matrix.get_unchecked_mut((idx, idx)) = diag;
                *companion_matrix.get_unchecked_mut((idx, idx + 1)) = off_diag;
                *companion_matrix.get_unchecked_mut((idx + 1, idx)) = off_diag;
            }
            diag = (beta * beta - alpha * alpha) / (denom_sum * (denom_sum + 2.0));
        }
        unsafe {
            *companion_matrix.get_unchecked_mut((deg - 1, deg - 1)) = diag;
        }
        // calculate eigenvalues & vectors
        let eigen = companion_matrix.symmetric_eigen();

        let scale_factor =
            (2.0f64).powf(alpha + beta + 1.0) * gamma(alpha + 1.0) * gamma(beta + 1.0)
                / gamma(alpha + beta + 1.0)
                / (alpha + beta + 1.0);

        // zip together the iterator over nodes with the one over weights and return as Vec<(f64, f64)>
        let mut node_weight_pairs: Vec<(f64, f64)> = eigen
            .eigenvalues
            .iter()
            .copied()
            .zip(
                eigen
                    .eigenvectors
                    .row(0)
                    .map(|x| x * x * scale_factor)
                    .iter()
                    .copied(),
            )
            .collect();

<<<<<<< HEAD
        // TODO: ADDED THIS PRINT ONLY FOR THE FAILING TEST, REMOVE AFTER FIXING
        println!("{deg}, {alpha}, {beta}, {node_weight_pairs:?}");

=======
>>>>>>> d975ce32
        node_weight_pairs.sort_unstable_by(|a, b| a.0.partial_cmp(&b.0).unwrap());

        // TO FIX: implement correction
        // eigenvalue algorithm has problem to get the zero eigenvalue for odd degrees
        // for now... manual correction seems to do the trick
        if deg % 2 == 1 {
            node_weight_pairs[deg / 2].0 = 0.0;
        }

        GaussJacobi {
            node_weight_pairs,
            alpha,
            beta,
        }
    }

    fn argument_transformation(x: f64, a: f64, b: f64) -> f64 {
        0.5 * ((b - a) * x + (b + a))
    }

    fn scale_factor(a: f64, b: f64) -> f64 {
        0.5 * (b - a)
    }

    /// Perform quadrature of integrand from `a` to `b`. This will integrate  
    /// `(1 - x)^alpha * (1 + x)^beta * integrand(x)`  
    /// where `alpha` and `beta` were given in the call to [`init`](Self::new).
    pub fn integrate<F>(&self, a: f64, b: f64, integrand: F) -> f64
    where
        F: Fn(f64) -> f64,
    {
        let result: f64 = self
            .node_weight_pairs
            .iter()
            .map(|(x_val, w_val)| {
                integrand(GaussJacobi::argument_transformation(*x_val, a, b)) * w_val
            })
            .sum();
        GaussJacobi::scale_factor(a, b) * result
    }

    /// Returns the value of the `alpha` parameter.
    #[inline]
    pub const fn alpha(&self) -> f64 {
        self.alpha
    }

    /// Returns the value of the `beta` parameter.
    #[inline]
    pub const fn beta(&self) -> f64 {
        self.beta
    }
}

impl_node_weight_rule! {GaussJacobi, GaussJacobiNodes, GaussJacobiWeights, GaussJacobiIter, GaussJacobiIntoIter}

#[cfg(test)]
mod tests {
    use super::*;

    #[test]
<<<<<<< HEAD
    fn found_nans() {
        _ = GaussJacobi::new(10, -0.5, -0.5);
    }

    #[test]
    fn found_nans_2() {
        // This should succeed according to the documentation of GaussJacobi::new(), but
        // line 73 divides by (2 + alpha + beta): a division by zero if alpha = beta = -1.
        _ = GaussJacobi::new(10, -1., -1.);
=======
    #[should_panic]
    fn check_alpha_beta_bounds() {
        _ = GaussJacobi::new(10, -1.0, -1.0);
>>>>>>> d975ce32
    }

    #[test]
    fn golub_welsch_5_alpha_0_beta_0() {
        let (x, w): (Vec<_>, Vec<_>) = GaussJacobi::new(5, 0.0, 0.0).into_iter().unzip();
        let x_should = [
            -0.906_179_845_938_664,
            -0.538_469_310_105_683_1,
            0.0,
            0.538_469_310_105_683_1,
            0.906_179_845_938_664,
        ];
        let w_should = [
            0.236_926_885_056_189_08,
            0.478_628_670_499_366_47,
            0.568_888_888_888_888_9,
            0.478_628_670_499_366_47,
            0.236_926_885_056_189_08,
        ];
        for (i, x_val) in x_should.iter().enumerate() {
            approx::assert_abs_diff_eq!(*x_val, x[i], epsilon = 1e-15);
        }
        for (i, w_val) in w_should.iter().enumerate() {
            approx::assert_abs_diff_eq!(*w_val, w[i], epsilon = 1e-15);
        }
    }

    #[test]
    fn golub_welsch_2_alpha_1_beta_0() {
        let (x, w): (Vec<_>, Vec<_>) = GaussJacobi::new(2, 1.0, 0.0).into_iter().unzip();
        let x_should = [-0.689_897_948_556_635_7, 0.289_897_948_556_635_64];
        let w_should = [1.272_165_526_975_908_7, 0.727_834_473_024_091_3];
        for (i, x_val) in x_should.iter().enumerate() {
            approx::assert_abs_diff_eq!(*x_val, x[i], epsilon = 1e-14);
        }
        for (i, w_val) in w_should.iter().enumerate() {
            approx::assert_abs_diff_eq!(*w_val, w[i], epsilon = 1e-14);
        }
    }

    #[test]
    fn golub_welsch_5_alpha_1_beta_0() {
        let (x, w): (Vec<_>, Vec<_>) = GaussJacobi::new(5, 1.0, 0.0).into_iter().unzip();
        let x_should = [
            -0.920_380_285_897_062_6,
            -0.603_973_164_252_783_7,
            0.0,
            0.390_928_546_707_272_2,
            0.802_929_828_402_347_2,
        ];
        let w_should = [
            0.387_126_360_906_606_74,
            0.668_698_552_377_478_2,
            0.585_547_948_338_679_2,
            0.295_635_480_290_466_66,
            0.062_991_658_086_769_1,
        ];
        for (i, x_val) in x_should.iter().enumerate() {
            approx::assert_abs_diff_eq!(*x_val, x[i], epsilon = 1e-14);
        }
        for (i, w_val) in w_should.iter().enumerate() {
            approx::assert_abs_diff_eq!(*w_val, w[i], epsilon = 1e-14);
        }
    }

    #[test]
    fn golub_welsch_5_alpha_0_beta_1() {
        let (x, w): (Vec<_>, Vec<_>) = GaussJacobi::new(5, 0.0, 1.0).into_iter().unzip();
        let x_should = [
            -0.802_929_828_402_347_2,
            -0.390_928_546_707_272_2,
            0.0,
            0.603_973_164_252_783_7,
            0.920_380_285_897_062_6,
        ];
        let w_should = [
            0.062_991_658_086_769_1,
            0.295_635_480_290_466_66,
            0.585_547_948_338_679_2,
            0.668_698_552_377_478_2,
            0.387_126_360_906_606_74,
        ];
        for (i, x_val) in x_should.iter().enumerate() {
            approx::assert_abs_diff_eq!(*x_val, x[i], epsilon = 1e-14);
        }
        for (i, w_val) in w_should.iter().enumerate() {
            approx::assert_abs_diff_eq!(*w_val, w[i], epsilon = 1e-14);
        }
    }

    #[test]
    fn golub_welsch_50_alpha_42_beta_23() {
        let (x, w): (Vec<_>, Vec<_>) = GaussJacobi::new(50, 42.0, 23.0).into_iter().unzip();
        let x_should = [
            -0.936_528_233_152_541_2,
            -0.914_340_864_546_088_5,
            -0.892_159_904_972_709_7,
            -0.869_216_909_221_225_6,
            -0.845_277_228_769_225_6,
            -0.820_252_766_348_056_8,
            -0.794_113_540_498_529_6,
            -0.766_857_786_572_463_5,
            -0.738_499_459_607_423_4,
            -0.709_062_235_514_446_8,
            -0.678_576_327_905_629_3,
            -0.647_076_661_181_635_3,
            -0.614_601_751_027_635_6,
            -0.581_192_977_458_508_4,
            -0.546_894_086_695_451_9,
            -0.511_750_831_826_105_3,
            -0.475_810_700_347_493_84,
            -0.439_122_697_460_417_9,
            -0.401_737_165_777_708_5,
            -0.363_705_629_046_518_04,
            -0.325_080_651_686_135_1,
            -0.285_915_708_544_232_9,
            -0.246_265_060_906_733_86,
            -0.206_183_635_819_408_85,
            -0.165_726_906_401_709_62,
            -0.124_950_771_176_147_79,
            -0.083_911_430_566_871_42,
            -0.042_665_258_670_068_65,
            -0.001_268_668_170_195_549_6,
            0.040_222_034_151_539_98,
            0.081_750_804_545_872_01,
            0.123_262_036_301_197_46,
            0.164_700_756_351_269_24,
            0.206_012_852_393_607_17,
            0.247_145_341_670_134_97,
            0.288_046_697_452_241,
            0.328_667_256_796_052_5,
            0.368_959_744_983_174_2,
            0.408_879_971_241_114_4,
            0.448_387_782_372_734_86,
            0.487_448_416_419_391_24,
            0.526_034_498_798_180_8,
            0.564_129_114_046_126_2,
            0.601_730_771_388_207_7,
            0.638_861_919_860_897_4,
            0.675_584_668_752_041_4,
            0.712_032_766_455_434_9,
            0.748_486_131_436_470_7,
            0.785_585_184_777_517_6,
            0.825_241_342_102_355_2,
        ];
        let w_should = [
            7.48575322545471E-18,
            4.368160045795394E-15,
            5.475_092_226_093_74E-13,
            2.883_802_894_000_164_4E-11,
            8.375_974_400_943_034E-10,
            1.551_169_281_097_026_6E-8,
            2.002_752_126_655_06E-7,
            1.914_052_885_645_138E-6,
            1.412_973_977_680_798E-5,
            8.315_281_580_948_582E-5,
            3.996_349_769_672_429E-4,
            0.001_598_442_290_393_378_4,
            0.005_401_484_462_492_892,
            0.015_609_515_951_961_325,
            0.038_960_859_894_776_14,
            0.084_675_992_815_357_84,
            0.161_320_272_041_780_37,
            0.270_895_707_022_142,
            0.402_766_052_144_190_03,
            0.532_134_840_644_357_2,
            0.626_561_850_396_477_3,
            0.658_939_504_140_677_5,
            0.619_968_794_555_102,
            0.522_392_634_872_676_4,
            0.394_418_806_923_720_8,
            0.266_845_588_852_137_27,
            0.161_693_943_297_351_4,
            0.087_665_230_931_323_02,
            0.042_462_146_242_945_82,
            0.018_336_610_588_859_478,
            0.007_040_822_524_198_700_5,
            0.002_395_953_515_750_436_4,
            7.196_709_691_248_771E-4,
            1.898_822_582_266_401E-4,
            4.375_352_582_937_183E-5,
            8.744_218_873_447_381E-6,
            1.503_255_708_913_270_4E-6,
            2.201_263_417_180_834_2E-7,
            2.713_269_374_479_116_4E-8,
            2.774_921_681_532_996E-9,
            2.313_546_085_591_984_2E-10,
            1.538_220_559_204_994_4E-11,
            7.931_012_545_002_62E-13,
            3.057_666_218_185_739E-14,
            8.393_076_986_026_449E-16,
            1.531_180_072_630_389E-17,
            1.675_381_720_821_777_5E-19,
            9.300_961_857_933_663E-22,
            1.912_538_194_408_499_4E-24,
            6.645_776_758_516_211E-28,
        ];
        for (i, x_val) in x_should.iter().enumerate() {
            approx::assert_abs_diff_eq!(*x_val, x[i], epsilon = 1e-10);
        }
        for (i, w_val) in w_should.iter().enumerate() {
            approx::assert_abs_diff_eq!(*w_val, w[i], epsilon = 1e-10);
        }
    }

    #[test]
    fn check_derives() {
        let quad = GaussJacobi::new(10, 0.0, 1.0);
        let quad_clone = quad.clone();
        assert_eq!(quad, quad_clone);
        let other_quad = GaussJacobi::new(10, 1.0, 0.0);
        assert_ne!(quad, other_quad);
    }

    #[test]
    #[should_panic]
    fn panics_for_too_small_alpha() {
        GaussJacobi::new(3, -2.0, 1.0);
    }

    #[test]
    #[should_panic]
    fn panics_for_too_small_beta() {
        GaussJacobi::new(3, 1.0, -2.0);
    }
}<|MERGE_RESOLUTION|>--- conflicted
+++ resolved
@@ -112,12 +112,6 @@
             )
             .collect();
 
-<<<<<<< HEAD
-        // TODO: ADDED THIS PRINT ONLY FOR THE FAILING TEST, REMOVE AFTER FIXING
-        println!("{deg}, {alpha}, {beta}, {node_weight_pairs:?}");
-
-=======
->>>>>>> d975ce32
         node_weight_pairs.sort_unstable_by(|a, b| a.0.partial_cmp(&b.0).unwrap());
 
         // TO FIX: implement correction
@@ -179,21 +173,14 @@
     use super::*;
 
     #[test]
-<<<<<<< HEAD
     fn found_nans() {
         _ = GaussJacobi::new(10, -0.5, -0.5);
     }
 
     #[test]
-    fn found_nans_2() {
-        // This should succeed according to the documentation of GaussJacobi::new(), but
-        // line 73 divides by (2 + alpha + beta): a division by zero if alpha = beta = -1.
-        _ = GaussJacobi::new(10, -1., -1.);
-=======
     #[should_panic]
     fn check_alpha_beta_bounds() {
         _ = GaussJacobi::new(10, -1.0, -1.0);
->>>>>>> d975ce32
     }
 
     #[test]
