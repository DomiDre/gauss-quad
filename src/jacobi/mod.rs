--- conflicted
+++ resolved
@@ -174,9 +174,8 @@
 
 impl_node_weight_rule! {GaussJacobi, GaussJacobiNodes, GaussJacobiWeights, GaussJacobiIter, GaussJacobiIntoIter}
 
-<<<<<<< HEAD
 impl_node_weight_rule_iterators! {GaussJacobiNodes, GaussJacobiWeights, GaussJacobiIter, GaussJacobiIntoIter}
-=======
+
 /// The error returned by [`GaussJacobi::new`] if given a `deg` less than 2
 /// and/or an `alpha` and/or `beta` less than or equal to -1.
 #[derive(Debug, Clone, Copy, PartialEq, Eq, Hash)]
@@ -240,7 +239,6 @@
 }
 
 impl std::error::Error for GaussJacobiError {}
->>>>>>> 19bfde23
 
 #[cfg(test)]
 mod tests {
