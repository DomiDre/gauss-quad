--- conflicted
+++ resolved
@@ -251,15 +251,11 @@
     use super::*;
 
     #[test]
-<<<<<<< HEAD
     fn found_nans() {
         _ = GaussJacobi::new(10, -0.5, -0.5);
     }
 
     #[test]
-    #[should_panic]
-=======
->>>>>>> a6b4e30b
     fn check_alpha_beta_bounds() {
         assert!(GaussJacobi::new(10, -1.0, -1.0).is_err());
     }
