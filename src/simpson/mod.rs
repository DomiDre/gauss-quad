<<<<<<< HEAD
//! Numerical integration using the Simpson rule.
//!
//! A popular quadrature rule (also known as Kepler's barrel rule). It can be derived
//! in the simplest case by replacing the integrand with a parabola that has the same
//! function values at the end points a & b, as well as the Simpson m=(a+b)/2, which
//! results in the integral formula
//! S(f) = (b-a)/6 * [ f(a) + 4f(m) + f(b) ]
//!
//! Dividing the interval \[a, b\] into N neighboring intervals of length h = (b-a)/N and
//! applying the Simpson rule to each subinterval, the integral is given by
//!
//! S(f) = h/6 * [ f(a) + f(b) + 2*Sum_{k=1..N-1} f(x_k) + 4*Sum_{k=1..N} f( (x_{k-1} + x_k)/2 )]
//!
//! with x_k = a + k*h.
//!
//! ```
//! use gauss_quad::simpson::Simpson;
//! use approx::assert_abs_diff_eq;
//!
//! use core::f64::consts::PI;
//!
//! let eps = 0.001;
//!
//! let n = 10;
//! let quad = Simpson::init(n);
//!
//! // integrate some functions
//! let integrate_euler = quad.integrate(0.0, 1.0, |x| x.exp());
//! assert_abs_diff_eq!(integrate_euler, 1.0_f64.exp() - 1.0, epsilon = eps);
//!
//! let integrate_sin = quad.integrate(-PI, PI, |x| x.sin());
//! assert_abs_diff_eq!(integrate_sin, 0.0, epsilon = eps);
//!
//! ```
=======
/*!
Numerical integration using the Simpson rule.

A popular quadrature rule (also known as Kepler's barrel rule). It can be derived
in the simplest case by replacing the integrand with a parabola that has the same
function values at the end points a & b, as well as the Simpson m=(a+b)/2, which
results in the integral formula
S(f) = (b-a)/6 * [ f(a) + 4f(m) + f(b) ]

Dividing the interval [a,b] into N neighboring intervals of length h = (b-a)/N and
applying the Simpson rule to each subinterval, the integral is given by

S(f) = h/6 * [ f(a) + f(b) + 2*Sum_{k=1..N-1} f(x_k) + 4*Sum_{k=1..N} f( (x_{k-1} + x_k)/2 )]

with x_k = a + k*h.



```
use gauss_quad::{Simpson};
use approx::assert_abs_diff_eq;

use std::f64::consts::PI;

let eps = 0.001;

let n = 10;
let quad = Simpson::init(n);

// integrate some functions
let integrate_euler = quad.integrate(0.0, 1.0, |x| x.exp());
assert_abs_diff_eq!(integrate_euler, 1.0_f64.exp() - 1.0, epsilon = eps);

let integrate_sin = quad.integrate(-PI, PI, |x| x.sin());
assert_abs_diff_eq!(integrate_sin, 0.0, epsilon = eps);

```
!*/
>>>>>>> 3207a5b4

/// A Simpson rule quadrature scheme.
/// ```
/// # use gauss_quad::Simpson;
/// // initialize a Simpson rule with 100 subintervals
/// let quad: Simpson = Simpson::init(100);
///
/// // numerically integrate a function from -1.0 to 1.0 using the Simpson rule
/// let approx = quad.integrate(-1.0, 1.0, |x| x * x);
/// ```
#[derive(Debug, Clone, PartialEq)]
pub struct Simpson {
    /// The dimensionless Simpsons
    nodes: Vec<f64>,
}

impl Simpson {
    /// Initialize a new Simpson rule with `degree` being the number of intervals
    pub fn init(degree: usize) -> Self {
        assert!(degree >= 1, "Degree of Simpson rule needs to be >= 1");
        Self {
            nodes: Self::nodes(degree),
        }
    }

    /// Generate vector of indices for the subintervals
    fn nodes(degree: usize) -> Vec<f64> {
        let mut nodes = Vec::new();
        nodes.reserve(degree);
        for idx in 0..degree {
            nodes.push(idx as f64);
        }

        nodes
    }

    /// Integrate over the domain [a, b].
    pub fn integrate<F>(&self, a: f64, b: f64, integrand: F) -> f64
    where
        F: Fn(f64) -> f64,
    {
        let n = self.nodes.len() as f64;

        let h = (b - a) / n;

        // first sum over the interval edges. Skips first index to sum 1..n-1
        let sum_over_interval_edges: f64 = self
            .nodes
            .iter()
            .skip(1)
            .map(|&node| integrand(a + node * h))
            .sum();

        // sum over the midpoints f( (x_{k-1} + x_k)/2 ), as node N is not included,
        // add it in the final result
        let sum_over_midpoints: f64 = self
            .nodes
            .iter()
            .skip(1)
            .map(|&node| integrand(a + (2.0 * node - 1.0) * h / 2.0))
            .sum();

        h / 6.0
            * (2.0 * sum_over_interval_edges
                + 4.0 * sum_over_midpoints
                + 4.0 * integrand(a + (2.0 * n - 1.0) * h / 2.0)
                + integrand(a)
                + integrand(b))
    }
}

#[cfg(test)]
mod tests {
    use super::*;

    #[test]
    fn check_simpson_integration() {
        let quad = Simpson::init(2);
        let integral = quad.integrate(0.0, 1.0, |x| x * x);
        approx::assert_abs_diff_eq!(integral, 1.0 / 3.0, epsilon = 0.0001);
    }

    #[test]
    fn check_derives() {
        let quad = Simpson::init(10);
        let quad_clone = quad.clone();
        assert_eq!(quad, quad_clone);
        let other_quad = Simpson::init(3);
        assert_ne!(quad, other_quad);
    }
}<|MERGE_RESOLUTION|>--- conflicted
+++ resolved
@@ -1,4 +1,3 @@
-<<<<<<< HEAD
 //! Numerical integration using the Simpson rule.
 //!
 //! A popular quadrature rule (also known as Kepler's barrel rule). It can be derived
@@ -33,46 +32,7 @@
 //! assert_abs_diff_eq!(integrate_sin, 0.0, epsilon = eps);
 //!
 //! ```
-=======
-/*!
-Numerical integration using the Simpson rule.
 
-A popular quadrature rule (also known as Kepler's barrel rule). It can be derived
-in the simplest case by replacing the integrand with a parabola that has the same
-function values at the end points a & b, as well as the Simpson m=(a+b)/2, which
-results in the integral formula
-S(f) = (b-a)/6 * [ f(a) + 4f(m) + f(b) ]
-
-Dividing the interval [a,b] into N neighboring intervals of length h = (b-a)/N and
-applying the Simpson rule to each subinterval, the integral is given by
-
-S(f) = h/6 * [ f(a) + f(b) + 2*Sum_{k=1..N-1} f(x_k) + 4*Sum_{k=1..N} f( (x_{k-1} + x_k)/2 )]
-
-with x_k = a + k*h.
-
-
-
-```
-use gauss_quad::{Simpson};
-use approx::assert_abs_diff_eq;
-
-use std::f64::consts::PI;
-
-let eps = 0.001;
-
-let n = 10;
-let quad = Simpson::init(n);
-
-// integrate some functions
-let integrate_euler = quad.integrate(0.0, 1.0, |x| x.exp());
-assert_abs_diff_eq!(integrate_euler, 1.0_f64.exp() - 1.0, epsilon = eps);
-
-let integrate_sin = quad.integrate(-PI, PI, |x| x.sin());
-assert_abs_diff_eq!(integrate_sin, 0.0, epsilon = eps);
-
-```
-!*/
->>>>>>> 3207a5b4
 
 /// A Simpson rule quadrature scheme.
 /// ```
