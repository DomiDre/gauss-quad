//! Numerical integration using the Simpson rule.
//!
//! A popular quadrature rule (also known as Kepler's barrel rule). It can be derived
//! in the simplest case by replacing the integrand with a parabola that has the same
//! function values at the end points a & b, as well as the Simpson m=(a+b)/2, which
//! results in the integral formula
//! S(f) = (b-a)/6 * [ f(a) + 4f(m) + f(b) ]
//!
//! Dividing the interval \[a, b\] into N neighboring intervals of length h = (b-a)/N and
//! applying the Simpson rule to each subinterval, the integral is given by
//!
//! S(f) = h/6 * [ f(a) + f(b) + 2*Sum_{k=1..N-1} f(x_k) + 4*Sum_{k=1..N} f( (x_{k-1} + x_k)/2 )]
//!
//! with x_k = a + k*h.
//!
//! ```
//! use gauss_quad::simpson::Simpson;
//! # use gauss_quad::simpson::SimpsonError;
//! use approx::assert_abs_diff_eq;
//!
//! use core::f64::consts::PI;
//!
//! let eps = 0.001;
//!
//! let n = 10;
//! let quad = Simpson::new(n)?;
//!
//! // integrate some functions
//! let integrate_euler = quad.integrate(0.0, 1.0, |x| x.exp());
//! assert_abs_diff_eq!(integrate_euler, 1.0_f64.exp() - 1.0, epsilon = eps);
//!
//! let integrate_sin = quad.integrate(-PI, PI, |x| x.sin());
//! assert_abs_diff_eq!(integrate_sin, 0.0, epsilon = eps);
//! # Ok::<(), SimpsonError>(())
//! ```

<<<<<<< HEAD
#[cfg(feature = "rayon")]
use rayon::prelude::{IndexedParallelIterator, IntoParallelRefIterator, ParallelIterator};

use crate::{impl_node_rule, impl_node_rule_iterators, Node};
=======
use crate::{Node, __impl_node_rule};

use std::backtrace::Backtrace;
>>>>>>> 3b1e4917

/// A Simpson rule quadrature scheme.
/// ```
/// # use gauss_quad::simpson::{Simpson, SimpsonError};
/// // initialize a Simpson rule with 100 subintervals
/// let quad: Simpson = Simpson::new(100)?;
///
/// // numerically integrate a function from -1.0 to 1.0 using the Simpson rule
/// let approx = quad.integrate(-1.0, 1.0, |x| x * x);
/// # Ok::<(), SimpsonError>(())
/// ```
#[derive(Debug, Clone, PartialEq)]
#[cfg_attr(feature = "serde", derive(serde::Serialize, serde::Deserialize))]
pub struct Simpson {
    /// The dimensionless Simpsons nodes.
    nodes: Vec<Node>,
}

impl Simpson {
    /// Initialize a new Simpson rule with `degree` being the number of intervals.
    ///
    /// # Errors
    ///
    /// Returns an error if given a degree of zero.
    pub fn new(degree: usize) -> Result<Self, SimpsonError> {
        if degree >= 1 {
            Ok(Self {
                nodes: (0..degree).map(|d| d as f64).collect(),
            })
        } else {
            Err(SimpsonError(Backtrace::capture()))
        }
    }

    /// Integrate over the domain [a, b].
    pub fn integrate<F>(&self, a: f64, b: f64, integrand: F) -> f64
    where
        F: Fn(f64) -> f64,
    {
        let n = self.nodes.len() as f64;

        let h = (b - a) / n;

        // first sum over the interval edges. Skips first index to sum 1..n-1
        let sum_over_interval_edges: f64 = self
            .nodes
            .iter()
            .skip(1)
            .map(|&node| integrand(a + node * h))
            .sum();

        // sum over the midpoints f( (x_{k-1} + x_k)/2 ), as node N is not included,
        // add it in the final result
        let sum_over_midpoints: f64 = self
            .nodes
            .iter()
            .skip(1)
            .map(|&node| integrand(a + (2.0 * node - 1.0) * h / 2.0))
            .sum();

        h / 6.0
            * (2.0 * sum_over_interval_edges
                + 4.0 * sum_over_midpoints
                + 4.0 * integrand(a + (2.0 * n - 1.0) * h / 2.0)
                + integrand(a)
                + integrand(b))
    }

    #[cfg(feature = "rayon")]
    /// Same as [`integrate`](Simpson::integrate) but runs in parallel.
    pub fn par_integrate<F>(&self, a: f64, b: f64, integrand: F) -> f64
    where
        F: Fn(f64) -> f64 + Sync,
    {
        let n = self.nodes.len() as f64;

        let h = (b - a) / n;

        let sum_over_interval_edges: f64 = self
            .nodes
            .par_iter()
            .skip(1)
            .map(|&node| integrand(a + node * h))
            .sum();

        let sum_over_midpoints: f64 = self
            .nodes
            .par_iter()
            .skip(1)
            .map(|&node| integrand(a + (2.0 * node - 1.0) * h / 2.0))
            .sum();

        h / 6.0
            * (2.0 * sum_over_interval_edges
                + 4.0 * sum_over_midpoints
                + 4.0 * integrand(a + (2.0 * n - 1.0) * h / 2.0)
                + integrand(a)
                + integrand(b))
    }
}

__impl_node_rule! {Simpson, SimpsonIter, SimpsonIntoIter}

/// The error returned by [`Simpson::new`] if given a degree of 0.
#[derive(Debug)]
pub struct SimpsonError(Backtrace);

use core::fmt;
impl fmt::Display for SimpsonError {
    fn fmt(&self, f: &mut fmt::Formatter<'_>) -> fmt::Result {
        write!(f, "the degree of the Simpson rule must be at least 1.")
    }
}

impl SimpsonError {
    /// Returns a [`Backtrace`] to where the error was created.
    ///
    /// This backtrace is captured with [`Backtrace::capture`], see it for more information about how to make it display information when printed.
    #[inline]
    pub fn backtrace(&self) -> &Backtrace {
        &self.0
    }
}

impl std::error::Error for SimpsonError {}

#[cfg(test)]
mod tests {
    use super::*;

    #[test]
    fn check_simpson_integration() {
        let quad = Simpson::new(2).unwrap();
        let integral = quad.integrate(0.0, 1.0, |x| x * x);
        approx::assert_abs_diff_eq!(integral, 1.0 / 3.0, epsilon = 0.0001);
    }

    #[test]
    fn check_simpson_error() {
        let simpson_rule = Simpson::new(0);
        assert!(simpson_rule.is_err());
        assert_eq!(
            format!("{}", simpson_rule.err().unwrap()),
            "the degree of the Simpson rule must be at least 1."
        );
    }

    #[test]
    fn check_derives() {
        let quad = Simpson::new(10).unwrap();
        let quad_clone = quad.clone();
        assert_eq!(quad, quad_clone);
        let other_quad = Simpson::new(3).unwrap();
        assert_ne!(quad, other_quad);
    }
}<|MERGE_RESOLUTION|>--- conflicted
+++ resolved
@@ -34,16 +34,12 @@
 //! # Ok::<(), SimpsonError>(())
 //! ```
 
-<<<<<<< HEAD
 #[cfg(feature = "rayon")]
 use rayon::prelude::{IndexedParallelIterator, IntoParallelRefIterator, ParallelIterator};
 
-use crate::{impl_node_rule, impl_node_rule_iterators, Node};
-=======
 use crate::{Node, __impl_node_rule};
 
 use std::backtrace::Backtrace;
->>>>>>> 3b1e4917
 
 /// A Simpson rule quadrature scheme.
 /// ```
