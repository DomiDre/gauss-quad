//! Numerical integration using a Simpson's rule.
//!
//! A popular quadrature rule (also known as Kepler's barrel rule). It can be derived
//! in the simplest case by replacing the integrand with a parabola that has the same
//! function values at the end points a & b, as well as the Simpson m=(a+b)/2, which
//! results in the integral formula
//! S(f) = (b-a)/6 * [ f(a) + 4f(m) + f(b) ]
//!
//! Dividing the interval \[a, b\] into N neighboring intervals of length h = (b-a)/N and
//! applying the Simpson rule to each subinterval, the integral is given by
//!
//! S(f) = h/6 * [ f(a) + f(b) + 2*Sum_{k=1..N-1} f(x_k) + 4*Sum_{k=1..N} f( (x_{k-1} + x_k)/2 )]
//!
//! with x_k = a + k*h.
//!
//! ```
//! use gauss_quad::simpson::Simpson;
//! use approx::assert_abs_diff_eq;
//!
//! use core::f64::consts::PI;
//!
//! let eps = 0.001;
//!
<<<<<<< HEAD
//! let n = 10;
//! let quad = Simpson::new(n).unwrap();
=======
//! let quad = Simpson::new(10.try_into().unwrap());
>>>>>>> 4ae6f183
//!
//! // integrate some functions
//! let integrate_euler = quad.integrate(0.0, 1.0, |x| x.exp());
//! assert_abs_diff_eq!(integrate_euler, 1.0_f64.exp() - 1.0, epsilon = eps);
//!
//! let integrate_sin = quad.integrate(-PI, PI, |x| x.sin());
//! assert_abs_diff_eq!(integrate_sin, 0.0, epsilon = eps);
//! ```

#[cfg(feature = "rayon")]
use rayon::prelude::{IntoParallelIterator, ParallelIterator};

use crate::__impl_node_rule;

<<<<<<< HEAD
use core::num::NonZeroU32;
=======
use core::num::NonZeroUsize;
>>>>>>> 4ae6f183

/// A Simpson's rule.
///
/// ```
/// # use gauss_quad::simpson::Simpson;
/// // initialize a Simpson rule with 100 subintervals
<<<<<<< HEAD
/// let quad: Simpson = Simpson::new(100).unwrap();
=======
/// let quad: Simpson = Simpson::new(100.try_into().unwrap());
>>>>>>> 4ae6f183
///
/// // numerically integrate a function from -1.0 to 1.0 using the Simpson rule
/// let approx = quad.integrate(-1.0, 1.0, |x| x * x);
/// ```
#[derive(Debug, Clone, PartialEq)]
#[cfg_attr(feature = "serde", derive(serde::Serialize, serde::Deserialize))]
pub struct Simpson {
    degree: NonZeroU32,
}

impl Simpson {
    /// Initialize a new Simpson rule with `degree` being the number of intervals.
<<<<<<< HEAD
    ///
    /// Returns `None` if given a degree of zero.
    pub const fn new(degree: u32) -> Option<Self> {
        match NonZeroU32::new(degree) {
            Some(degree) => Some(Self { degree }),
            None => None,
=======
    pub fn new(degree: NonZeroUsize) -> Self {
        Self {
            nodes: (0..degree.get()).map(|d| d as f64).collect(),
>>>>>>> 4ae6f183
        }
    }

    /// Integrate over the domain [a, b].
    pub fn integrate<F>(&self, a: f64, b: f64, mut integrand: F) -> f64
    where
        F: FnMut(f64) -> f64,
    {
        let n = self.iter().count() as f64;

        let h = (b - a) / n;

        // first sum over the interval edges. Skips first index to sum 1..n-1
        let sum_over_interval_edges: f64 = self
            .iter()
            .skip(1)
            .map(|node| integrand(a + node * h))
            .sum();

        // sum over the midpoints f( (x_{k-1} + x_k)/2 ), as node N is not included,
        // add it in the final result
        let sum_over_midpoints: f64 = self
            .iter()
            .skip(1)
            .map(|node| integrand(a + (2.0 * node - 1.0) * h / 2.0))
            .sum();

        h / 6.0
            * (2.0 * sum_over_interval_edges
                + 4.0 * sum_over_midpoints
                + 4.0 * integrand(a + (2.0 * n - 1.0) * h / 2.0)
                + integrand(a)
                + integrand(b))
    }

    #[cfg(feature = "rayon")]
    /// Same as [`integrate`](Simpson::integrate) but runs in parallel.
    pub fn par_integrate<F>(&self, a: f64, b: f64, integrand: F) -> f64
    where
        F: Fn(f64) -> f64 + Sync,
    {
        let n = f64::from(self.degree().get());

        let h = (b - a) / n;

        let (sum_over_interval_edges, sum_over_midpoints): (f64, f64) = rayon::join(
            || {
                (1..self.degree().get())
                    .into_par_iter()
                    .map(|node| integrand(a + f64::from(node) * h))
                    .sum::<f64>()
            },
            || {
                (1..self.degree().get())
                    .into_par_iter()
                    .map(|node| integrand(a + (2.0 * f64::from(node) - 1.0) * h / 2.0))
                    .sum::<f64>()
            },
        );

        h / 6.0
            * (2.0 * sum_over_interval_edges
                + 4.0 * sum_over_midpoints
                + 4.0 * integrand(a + (2.0 * n - 1.0) * h / 2.0)
                + integrand(a)
                + integrand(b))
    }
}

<<<<<<< HEAD
__impl_node_rule! {Simpson, SimpsonIter}

impl From<NonZeroU32> for Simpson {
    #[inline]
    fn from(degree: NonZeroU32) -> Self {
        Self { degree }
    }
}
=======
__impl_node_rule! {Simpson, SimpsonIter, SimpsonIntoIter}
>>>>>>> 4ae6f183

#[cfg(test)]
mod tests {
    use super::*;

    #[test]
    fn check_simpson_integration() {
        let quad = Simpson::new(2.try_into().unwrap());
        let integral = quad.integrate(0.0, 1.0, |x| x * x);
        approx::assert_abs_diff_eq!(integral, 1.0 / 3.0, epsilon = 0.0001);
    }

    #[cfg(feature = "rayon")]
    #[test]
    fn par_check_simpson_integration() {
        let quad = Simpson::new(2.try_into().unwrap());
        let integral = quad.par_integrate(0.0, 1.0, |x| x * x);
        approx::assert_abs_diff_eq!(integral, 1.0 / 3.0, epsilon = 0.0001);
    }

    #[test]
<<<<<<< HEAD
    fn check_simpson_error() {
        let simpson_rule = Simpson::new(0);
        assert!(simpson_rule.is_none());
    }

    #[test]
=======
>>>>>>> 4ae6f183
    fn check_derives() {
        let quad = Simpson::new(10.try_into().unwrap());
        let quad_clone = quad.clone();
        assert_eq!(quad, quad_clone);
        let other_quad = Simpson::new(3.try_into().unwrap());
        assert_ne!(quad, other_quad);
    }

    #[test]
    fn verify_from_equivalence() {
        let new = Simpson::new(100).unwrap();
        let from = Simpson::from(NonZeroU32::new(100).unwrap());
        assert_eq!(new, from);
    }
}<|MERGE_RESOLUTION|>--- conflicted
+++ resolved
@@ -21,12 +21,7 @@
 //!
 //! let eps = 0.001;
 //!
-<<<<<<< HEAD
-//! let n = 10;
-//! let quad = Simpson::new(n).unwrap();
-=======
 //! let quad = Simpson::new(10.try_into().unwrap());
->>>>>>> 4ae6f183
 //!
 //! // integrate some functions
 //! let integrate_euler = quad.integrate(0.0, 1.0, |x| x.exp());
@@ -41,22 +36,14 @@
 
 use crate::__impl_node_rule;
 
-<<<<<<< HEAD
 use core::num::NonZeroU32;
-=======
-use core::num::NonZeroUsize;
->>>>>>> 4ae6f183
 
 /// A Simpson's rule.
 ///
 /// ```
 /// # use gauss_quad::simpson::Simpson;
 /// // initialize a Simpson rule with 100 subintervals
-<<<<<<< HEAD
-/// let quad: Simpson = Simpson::new(100).unwrap();
-=======
 /// let quad: Simpson = Simpson::new(100.try_into().unwrap());
->>>>>>> 4ae6f183
 ///
 /// // numerically integrate a function from -1.0 to 1.0 using the Simpson rule
 /// let approx = quad.integrate(-1.0, 1.0, |x| x * x);
@@ -69,19 +56,8 @@
 
 impl Simpson {
     /// Initialize a new Simpson rule with `degree` being the number of intervals.
-<<<<<<< HEAD
-    ///
-    /// Returns `None` if given a degree of zero.
-    pub const fn new(degree: u32) -> Option<Self> {
-        match NonZeroU32::new(degree) {
-            Some(degree) => Some(Self { degree }),
-            None => None,
-=======
-    pub fn new(degree: NonZeroUsize) -> Self {
-        Self {
-            nodes: (0..degree.get()).map(|d| d as f64).collect(),
->>>>>>> 4ae6f183
-        }
+    pub const fn new(degree: NonZeroU32) -> Self {
+        Self { degree }
     }
 
     /// Integrate over the domain [a, b].
@@ -150,7 +126,6 @@
     }
 }
 
-<<<<<<< HEAD
 __impl_node_rule! {Simpson, SimpsonIter}
 
 impl From<NonZeroU32> for Simpson {
@@ -159,9 +134,6 @@
         Self { degree }
     }
 }
-=======
-__impl_node_rule! {Simpson, SimpsonIter, SimpsonIntoIter}
->>>>>>> 4ae6f183
 
 #[cfg(test)]
 mod tests {
@@ -183,15 +155,6 @@
     }
 
     #[test]
-<<<<<<< HEAD
-    fn check_simpson_error() {
-        let simpson_rule = Simpson::new(0);
-        assert!(simpson_rule.is_none());
-    }
-
-    #[test]
-=======
->>>>>>> 4ae6f183
     fn check_derives() {
         let quad = Simpson::new(10.try_into().unwrap());
         let quad_clone = quad.clone();
@@ -202,7 +165,7 @@
 
     #[test]
     fn verify_from_equivalence() {
-        let new = Simpson::new(100).unwrap();
+        let new = Simpson::new(100.try_into().unwrap());
         let from = Simpson::from(NonZeroU32::new(100).unwrap());
         assert_eq!(new, from);
     }
