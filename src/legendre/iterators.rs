--- conflicted
+++ resolved
@@ -1,35 +1,3 @@
 //! This module contains the iterators produced by some of the functions on [`GaussLegendre`](super::GaussLegendre).
 
-<<<<<<< HEAD
-use super::GaussLegendre;
-
-crate::impl_iterators! {GaussLegendre, GaussLegendreNodes, GaussLegendreWeights, GaussLegendreIter, GaussLegendreIntoIter}
-
-#[cfg(test)]
-mod test {
-    use super::GaussLegendre;
-    use approx::assert_abs_diff_eq;
-
-    #[test]
-    fn iterator_sanity_check() {
-        for deg in (10..=100).step_by(10) {
-            let rule = GaussLegendre::new(deg);
-            assert_eq!(rule.degree(), deg);
-            for ((ni, wi), (nn, ww)) in rule.iter().zip(rule.nodes().zip(rule.weights())) {
-                assert_abs_diff_eq!(ni, nn);
-                assert_eq!(wi, ww);
-            }
-            for ((ni, wi), (nn, ww)) in rule
-                .as_node_weight_pairs()
-                .iter()
-                .zip(rule.nodes().zip(rule.weights()))
-            {
-                assert_abs_diff_eq!(ni, nn);
-                assert_eq!(wi, ww);
-            }
-        }
-    }
-}
-=======
-crate::impl_node_weight_rule_iterators! {GaussLegendreNodes, GaussLegendreWeights, GaussLegendreIter, GaussLegendreIntoIter}
->>>>>>> eb9fc231
+crate::impl_node_weight_rule_iterators! {GaussLegendreNodes, GaussLegendreWeights, GaussLegendreIter, GaussLegendreIntoIter}