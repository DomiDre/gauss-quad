--- conflicted
+++ resolved
@@ -48,13 +48,8 @@
 #[derive(Debug, Clone, PartialEq)]
 #[cfg_attr(feature = "serde", derive(serde::Serialize, serde::Deserialize))]
 pub struct GaussLaguerre {
-<<<<<<< HEAD
     node_weight_pairs: Box<[(Node, Weight)]>,
-    alpha: f64,
-=======
-    node_weight_pairs: Vec<(Node, Weight)>,
     alpha: FiniteAboveNegOneF64,
->>>>>>> 4ae6f183
 }
 
 impl GaussLaguerre {
@@ -70,34 +65,12 @@
     /// (2n+1) on the diagonal & -(n+1) on the off-diagonal (n = row number).
     /// Root & weight finding are equivalent to eigenvalue problem.
     /// see Gil, Segura, Temme - Numerical Methods for Special Functions
-    ///
-<<<<<<< HEAD
-    /// # Errors
-    ///
-    /// Returns an error if `degree` is smaller than 2, or if `alpha` is smaller than -1.
-    pub fn new(degree: usize, alpha: f64) -> Result<Self, GaussLaguerreError> {
-        match (degree >= 2, (alpha.is_finite() && alpha > -1.0)) {
-            (true, true) => Ok(()),
-            (false, true) => Err(GaussLaguerreErrorReason::Degree),
-            (true, false) => Err(GaussLaguerreErrorReason::Alpha),
-            (false, false) => Err(GaussLaguerreErrorReason::DegreeAlpha),
-        }
-        .map_err(GaussLaguerreError::new)?;
-
-        let mut companion_matrix = DMatrixf64::from_element(degree, degree, 0.0);
-
-        let mut diag = alpha + 1.0;
-        // Initialize symmetric companion matrix
-        for idx in 0..degree - 1 {
-=======
-    /// Returns `None` if `alpha` is smaller than -1.
-    pub fn new(deg: NonZeroUsize, alpha: FiniteAboveNegOneF64) -> Self {
-        let mut companion_matrix = DMatrixf64::from_element(deg.get(), deg.get(), 0.0);
+    pub fn new(degree: NonZeroUsize, alpha: FiniteAboveNegOneF64) -> Self {
+        let mut companion_matrix = DMatrixf64::from_element(degree.get(), degree.get(), 0.0);
 
         let mut diag = alpha.get() + 1.0;
         // Initialize symmetric companion matrix
-        for idx in 0..deg.get() - 1 {
->>>>>>> 4ae6f183
+        for idx in 0..degree.get() - 1 {
             let idx_f64 = 1.0 + idx as f64;
             let off_diag = (idx_f64 * (idx_f64 + alpha.get())).sqrt();
             unsafe {
@@ -108,11 +81,7 @@
             diag += 2.0;
         }
         unsafe {
-<<<<<<< HEAD
-            *companion_matrix.get_unchecked_mut((degree - 1, degree - 1)) = diag;
-=======
-            *companion_matrix.get_unchecked_mut((deg.get() - 1, deg.get() - 1)) = diag;
->>>>>>> 4ae6f183
+            *companion_matrix.get_unchecked_mut((degree.get() - 1, degree.get() - 1)) = diag;
         }
         // calculate eigenvalues & vectors
         let eigen = companion_matrix.symmetric_eigen();
@@ -185,20 +154,21 @@
     use core::f64::consts::PI;
 
     #[test]
-<<<<<<< HEAD
     fn check_sorted() {
         for deg in (2..100).step_by(10) {
             for alpha in [-0.9, -0.5, 0.0, 0.5] {
-                let rule = GaussLaguerre::new(deg, alpha).unwrap();
+                let rule = GaussLaguerre::new(deg.try_into().unwrap(), alpha.try_into().unwrap());
                 assert!(rule.as_node_weight_pairs().is_sorted());
             }
-=======
+        }
+    }
+
+    #[test]
     fn check_degree_1() {
         let rule = GaussLaguerre::new(1.try_into().unwrap(), 0.0.try_into().unwrap());
 
         for constant in (0..100).step_by(10).map(f64::from) {
             assert_abs_diff_eq!(rule.integrate(|x| constant * x), constant, epsilon = 1e-13);
->>>>>>> 4ae6f183
         }
     }
 
