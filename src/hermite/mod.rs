//! Numerical integration using the Gauss-Hermite quadrature rule.
//!
//! This rule can integrate integrands of the form  
//! e^(-x^2) * f(x)  
//! over the domain (-∞, ∞).
//!
//! # Example
//! Integrate x^2 * e^(-x^2)
//! ```
//! use gauss_quad::hermite::GaussHermite;
//! # use gauss_quad::hermite::GaussHermiteError;
//! use approx::assert_abs_diff_eq;
//!
//! let quad = GaussHermite::new(10)?;
//! let integral = quad.integrate(|x| x.powi(2));
//! assert_abs_diff_eq!(integral, core::f64::consts::PI.sqrt() / 2.0, epsilon = 1e-14);
//! # Ok::<(), GaussHermiteError>(())
//! ```

use crate::{impl_node_weight_rule, impl_node_weight_rule_iterators, DMatrixf64, Node, Weight, PI};

/// A Gauss-Hermite quadrature scheme.
///
/// These rules can integrate integrands of the form e^(-x^2) * f(x) over the domain (-∞, ∞).
/// # Example
/// Integrate e^(-x^2) * cos(x)
/// ```
/// # use gauss_quad::hermite::{GaussHermite, GaussHermiteError};
/// # use approx::assert_abs_diff_eq;
/// # use core::f64::consts::{E, PI};
/// // initialize a Gauss-Hermite rule with 20 nodes
/// let quad = GaussHermite::new(20)?;
///
/// // numerically integrate a function over (-∞, ∞) using the Gauss-Hermite rule
/// let integral = quad.integrate(|x| x.cos());
///
/// assert_abs_diff_eq!(integral, PI.sqrt() / E.powf(0.25), epsilon = 1e-14);
/// # Ok::<(), GaussHermiteError>(())
/// ```
#[derive(Debug, Clone, PartialEq)]
#[cfg_attr(feature = "serde", derive(serde::Serialize, serde::Deserialize))]
pub struct GaussHermite {
    node_weight_pairs: Vec<(Node, Weight)>,
}

impl GaussHermite {
    /// Initializes Gauss-Hermite quadrature rule of the given degree by computing the needed nodes and weights.
    ///
    /// Applies the Golub-Welsch algorithm to determine Gauss-Hermite nodes & weights.
    /// Constructs the companion matrix A for the Hermite Polynomial using the relation:
    /// 1/2 H_{n+1} + n H_{n-1} = x H_n
    /// A similar matrix that is symmetrized is constructed by D A D^{-1}
    /// Resulting in a symmetric tridiagonal matrix with
    /// 0 on the diagonal & sqrt(n/2) on the off-diagonal
    /// root & weight finding are equivalent to eigenvalue problem
    /// see Gil, Segura, Temme - Numerical Methods for Special Functions
    ///
    /// # Errors
    ///
    /// Returns an error if `deg` is smaller than 2.
    pub fn new(deg: usize) -> Result<Self, GaussHermiteError> {
        if deg < 2 {
            return Err(GaussHermiteError);
        }
        let mut companion_matrix = DMatrixf64::from_element(deg, deg, 0.0);
        // Initialize symmetric companion matrix
        for idx in 0..deg - 1 {
            let idx_f64 = 1.0 + idx as f64;
            let element = (idx_f64 * 0.5).sqrt();
            unsafe {
                *companion_matrix.get_unchecked_mut((idx, idx + 1)) = element;
                *companion_matrix.get_unchecked_mut((idx + 1, idx)) = element;
            }
        }
        // calculate eigenvalues & vectors
        let eigen = companion_matrix.symmetric_eigen();

        // zip together the iterator over nodes with the one over weights and return as Vec<(f64, f64)>
        Ok(GaussHermite {
            node_weight_pairs: eigen
                .eigenvalues
                .iter()
                .copied()
                .zip(
                    eigen
                        .eigenvectors
                        .row(0)
                        .map(|x| x * x * PI.sqrt())
                        .iter()
                        .copied(),
                )
                .collect(),
        })
    }

    /// Perform quadrature of e^(-x^2) * `integrand` over the domain (-∞, ∞).
    pub fn integrate<F>(&self, integrand: F) -> f64
    where
        F: Fn(f64) -> f64,
    {
        let result: f64 = self
            .node_weight_pairs
            .iter()
            .map(|(x_val, w_val)| integrand(*x_val) * w_val)
            .sum();
        result
    }
}

impl_node_weight_rule! {GaussHermite, GaussHermiteNodes, GaussHermiteWeights, GaussHermiteIter, GaussHermiteIntoIter}

<<<<<<< HEAD
impl_node_weight_rule_iterators! {GaussHermiteNodes, GaussHermiteWeights, GaussHermiteIter, GaussHermiteIntoIter}
=======
/// The error returned by [`GaussHermite::new`] if it is given a degree of 0 or 1.
#[derive(Debug, Clone, Copy, PartialEq, Eq, PartialOrd, Ord, Hash)]
#[cfg_attr(feature = "serde", derive(serde::Serialize, serde::Deserialize))]
pub struct GaussHermiteError;

use core::fmt;
impl fmt::Display for GaussHermiteError {
    fn fmt(&self, f: &mut fmt::Formatter<'_>) -> fmt::Result {
        write!(
            f,
            "the degree of the Gauss-Hermite quadrature rule must be at least 2"
        )
    }
}

impl std::error::Error for GaussHermiteError {}
>>>>>>> 19bfde23

#[cfg(test)]
mod tests {
    use super::*;

    #[test]
    fn golub_welsch_3() {
        let (x, w): (Vec<_>, Vec<_>) = GaussHermite::new(3).unwrap().into_iter().unzip();
        let x_should = [1.224_744_871_391_589, 0.0, -1.224_744_871_391_589];
        let w_should = [
            0.295_408_975_150_919_35,
            1.181_635_900_603_677_4,
            0.295_408_975_150_919_35,
        ];
        for (i, x_val) in x_should.iter().enumerate() {
            approx::assert_abs_diff_eq!(*x_val, x[i], epsilon = 1e-15);
        }
        for (i, w_val) in w_should.iter().enumerate() {
            approx::assert_abs_diff_eq!(*w_val, w[i], epsilon = 1e-15);
        }
    }

    #[test]
    fn check_hermite_error() {
        assert!(GaussHermite::new(0).is_err());
        assert!(GaussHermite::new(1).is_err());
    }

    #[test]
    fn check_derives() {
        let quad = GaussHermite::new(10);
        let quad_clone = quad.clone();
        assert_eq!(quad, quad_clone);
        let other_quad = GaussHermite::new(3);
        assert_ne!(quad, other_quad);
    }
}<|MERGE_RESOLUTION|>--- conflicted
+++ resolved
@@ -109,9 +109,8 @@
 
 impl_node_weight_rule! {GaussHermite, GaussHermiteNodes, GaussHermiteWeights, GaussHermiteIter, GaussHermiteIntoIter}
 
-<<<<<<< HEAD
 impl_node_weight_rule_iterators! {GaussHermiteNodes, GaussHermiteWeights, GaussHermiteIter, GaussHermiteIntoIter}
-=======
+
 /// The error returned by [`GaussHermite::new`] if it is given a degree of 0 or 1.
 #[derive(Debug, Clone, Copy, PartialEq, Eq, PartialOrd, Ord, Hash)]
 #[cfg_attr(feature = "serde", derive(serde::Serialize, serde::Deserialize))]
@@ -128,7 +127,6 @@
 }
 
 impl std::error::Error for GaussHermiteError {}
->>>>>>> 19bfde23
 
 #[cfg(test)]
 mod tests {
