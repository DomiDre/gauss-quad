//! Numerical integration using the midpoint rule.
//!
//! This is one of the simplest integration schemes.
//!
//! 1. Divide the domain into equally sized sections.
//! 2. Find the function value at the midpoint of each section.
//! 3. The section's integral is approximated as a rectangle as wide as the section and as tall as the function
//!  value at the midpoint.
//!
//! ```
//! use gauss_quad::midpoint::{Midpoint, MidpointError};
//! use approx::assert_abs_diff_eq;
//!
//! use core::f64::consts::PI;
//!
//! let eps = 0.001;
//!
//! let n = 30;
//! let quad = Midpoint::new(n)?;
//!
//! // integrate some functions
//! let two_thirds = quad.integrate(-1.0, 1.0, |x| x * x);
//! assert_abs_diff_eq!(two_thirds, 0.66666, epsilon = eps);
//!
//! let estimate_sin = quad.integrate(-PI, PI, |x| x.sin());
//! assert_abs_diff_eq!(estimate_sin, 0.0, epsilon = eps);
//!
//! // some functions need more steps than others
//! let m = 100;
//! let better_quad = Midpoint::new(m)?;
//!
//! let piecewise = better_quad.integrate(-5.0, 5.0, |x|
//!     if x > 1.0 && x < 2.0 {
//!         (-x * x).exp()
//!     } else {
//!         0.0
//!     }
//! );
//!
//! assert_abs_diff_eq!(0.135257, piecewise, epsilon = eps);
//! # Ok::<(), MidpointError>(())
//! ```

<<<<<<< HEAD
use crate::{impl_node_rule_iterators, impl_node_rule_trait, Node};
=======
pub mod iterators;

use crate::{impl_node_rule, Node};
use iterators::{MidpointIntoIter, MidpointIter};
>>>>>>> 19bfde23

/// A midpoint rule quadrature scheme.
/// ```
/// # use gauss_quad::midpoint::{Midpoint, MidpointError};
/// // initialize a midpoint rule with 100 cells
/// let quad: Midpoint = Midpoint::new(100)?;
///
/// // numerically integrate a function from -1.0 to 1.0 using the midpoint rule
/// let approx = quad.integrate(-1.0, 1.0, |x| x * x);
/// # Ok::<(), MidpointError>(())
/// ```
#[derive(Debug, Clone, PartialEq)]
#[cfg_attr(feature = "serde", derive(serde::Serialize, serde::Deserialize))]
pub struct Midpoint {
    /// The dimensionless midpoints
    nodes: Vec<Node>,
}

impl Midpoint {
    /// Initialize a new midpoint rule with `degree` number of cells. The nodes are evenly spaced.
    // -- code based on Luca Palmieri's "Scientific computing: a Rust adventure [Part 2 - Array1]"
    //    <https://www.lpalmieri.com/posts/2019-04-07-scientific-computing-a-rust-adventure-part-2-array1/>
    ///
    /// # Errors
    ///
    /// Returns an error if `degree` is less than 1.
    pub fn new(degree: usize) -> Result<Self, MidpointError> {
        if degree > 0 {
            Ok(Self {
                nodes: (0..degree).map(|d| d as f64).collect(),
            })
        } else {
            Err(MidpointError)
        }
    }

    /// Integrate over the domain [a, b].
    pub fn integrate<F>(&self, a: f64, b: f64, integrand: F) -> f64
    where
        F: Fn(f64) -> f64,
    {
        let rect_width = (b - a) / self.nodes.len() as f64;

        let sum: f64 = self
            .nodes
            .iter()
            .map(|&node| integrand(a + rect_width * (0.5 + node)))
            .sum();

        sum * rect_width
    }
}

impl_node_rule! {Midpoint, MidpointIter, MidpointIntoIter}

/// The error returned by [`Midpoint::new`] if given a degree of 0.
#[derive(Debug, Clone, Copy, PartialEq, Eq, PartialOrd, Ord, Hash)]
#[cfg_attr(feature = "serde", derive(serde::Serialize, serde::Deserialize))]
pub struct MidpointError;

use core::fmt;
impl fmt::Display for MidpointError {
    fn fmt(&self, f: &mut fmt::Formatter<'_>) -> fmt::Result {
        write!(f, "the degree of the midpoint rule needs to be at least 1")
    }
}

impl std::error::Error for MidpointError {}

impl_node_rule_iterators! {MidpointIter, MidpointIntoIter}

#[cfg(test)]
mod tests {
    use super::*;

    #[test]
    fn check_midpoint_integration() {
        let quad = Midpoint::new(100).unwrap();
        let integral = quad.integrate(0.0, 1.0, |x| x * x);
        approx::assert_abs_diff_eq!(integral, 1.0 / 3.0, epsilon = 0.0001);
    }

    #[test]
    fn check_midpoint_error() {
        assert!(Midpoint::new(0).is_err());
    }

    #[test]
    fn check_derives() {
        let quad = Midpoint::new(10);
        let quad_clone = quad.clone();
        assert_eq!(quad, quad_clone);
        let other_quad = Midpoint::new(3);
        assert_ne!(quad, other_quad);
    }
}<|MERGE_RESOLUTION|>--- conflicted
+++ resolved
@@ -41,14 +41,7 @@
 //! # Ok::<(), MidpointError>(())
 //! ```
 
-<<<<<<< HEAD
 use crate::{impl_node_rule_iterators, impl_node_rule_trait, Node};
-=======
-pub mod iterators;
-
-use crate::{impl_node_rule, Node};
-use iterators::{MidpointIntoIter, MidpointIter};
->>>>>>> 19bfde23
 
 /// A midpoint rule quadrature scheme.
 /// ```
@@ -102,7 +95,9 @@
     }
 }
 
-impl_node_rule! {Midpoint, MidpointIter, MidpointIntoIter}
+impl_node_rule_trait! {Midpoint, MidpointIter, MidpointIntoIter}
+
+impl_node_rule_iterators! {MidpointIter, MidpointIntoIter}
 
 /// The error returned by [`Midpoint::new`] if given a degree of 0.
 #[derive(Debug, Clone, Copy, PartialEq, Eq, PartialOrd, Ord, Hash)]
