//! Numerical integration using the midpoint rule.
//!
//! This is one of the simplest integration schemes.
//!
//! 1. Divide the domain into equally sized sections.
//! 2. Find the function value at the midpoint of each section.
//! 3. The section's integral is approximated as a rectangle as wide as the section and as tall as the function
//!    value at the midpoint.
//!
//! ```
//! use gauss_quad::midpoint::{Midpoint, MidpointError};
//! use approx::assert_abs_diff_eq;
//!
//! use core::f64::consts::PI;
//!
//! let eps = 0.001;
//!
//! let n = 30;
//! let quad = Midpoint::new(n)?;
//!
//! // integrate some functions
//! let two_thirds = quad.integrate(-1.0, 1.0, |x| x * x);
//! assert_abs_diff_eq!(two_thirds, 0.66666, epsilon = eps);
//!
//! let estimate_sin = quad.integrate(-PI, PI, |x| x.sin());
//! assert_abs_diff_eq!(estimate_sin, 0.0, epsilon = eps);
//!
//! // some functions need more steps than others
//! let m = 100;
//! let better_quad = Midpoint::new(m)?;
//!
//! let piecewise = better_quad.integrate(-5.0, 5.0, |x|
//!     if x > 1.0 && x < 2.0 {
//!         (-x * x).exp()
//!     } else {
//!         0.0
//!     }
//! );
//!
//! assert_abs_diff_eq!(0.135257, piecewise, epsilon = eps);
//! # Ok::<(), MidpointError>(())
//! ```

<<<<<<< HEAD
#[cfg(feature = "rayon")]
use rayon::prelude::{IntoParallelRefIterator, ParallelIterator};

use crate::{impl_node_rule, impl_node_rule_iterators, Node};
=======
use crate::{Node, __impl_node_rule};

use std::backtrace::Backtrace;
>>>>>>> 3b1e4917

/// A midpoint rule quadrature scheme.
/// ```
/// # use gauss_quad::midpoint::{Midpoint, MidpointError};
/// // initialize a midpoint rule with 100 cells
/// let quad: Midpoint = Midpoint::new(100)?;
///
/// // numerically integrate a function from -1.0 to 1.0 using the midpoint rule
/// let approx = quad.integrate(-1.0, 1.0, |x| x * x);
/// # Ok::<(), MidpointError>(())
/// ```
#[derive(Debug, Clone, PartialEq)]
#[cfg_attr(feature = "serde", derive(serde::Serialize, serde::Deserialize))]
pub struct Midpoint {
    /// The dimensionless midpoints
    nodes: Vec<Node>,
}

impl Midpoint {
    /// Initialize a new midpoint rule with `degree` number of cells. The nodes are evenly spaced.
    // -- code based on Luca Palmieri's "Scientific computing: a Rust adventure [Part 2 - Array1]"
    //    <https://www.lpalmieri.com/posts/2019-04-07-scientific-computing-a-rust-adventure-part-2-array1/>
    ///
    /// # Errors
    ///
    /// Returns an error if `degree` is less than 1.
    pub fn new(degree: usize) -> Result<Self, MidpointError> {
        if degree > 0 {
            Ok(Self {
                nodes: (0..degree).map(|d| d as f64).collect(),
            })
        } else {
            Err(MidpointError(Backtrace::capture()))
        }
    }

    /// Integrate over the domain [a, b].
    pub fn integrate<F>(&self, a: f64, b: f64, integrand: F) -> f64
    where
        F: Fn(f64) -> f64,
    {
        let rect_width = (b - a) / self.nodes.len() as f64;

        let sum: f64 = self
            .nodes
            .iter()
            .map(|&node| integrand(a + rect_width * (0.5 + node)))
            .sum();

        sum * rect_width
    }

    #[cfg(feature = "rayon")]
    /// Same as [`integrate`](Midpoint::integrate) but runs in parallel.
    pub fn par_integrate<F>(&self, a: f64, b: f64, integrand: F) -> f64
    where
        F: Fn(f64) -> f64 + Sync,
    {
        let rect_width = (b - a) / self.nodes.len() as f64;

        let sum: f64 = self
            .nodes
            .par_iter()
            .map(|&node| integrand(a + rect_width * (0.5 + node)))
            .sum();

        sum * rect_width
    }
}

__impl_node_rule! {Midpoint, MidpointIter, MidpointIntoIter}

/// The error returned by [`Midpoint::new`] if given a degree of 0.
#[derive(Debug)]
pub struct MidpointError(Backtrace);

use core::fmt;
impl fmt::Display for MidpointError {
    fn fmt(&self, f: &mut fmt::Formatter<'_>) -> fmt::Result {
        write!(f, "the degree of the midpoint rule needs to be at least 1")
    }
}

impl MidpointError {
    /// Returns a [`Backtrace`] to where the error was created.
    ///
    /// This backtrace is captured with [`Backtrace::capture`], see it for more information about how to make it display information when printed.
    #[inline]
    pub fn backtrace(&self) -> &Backtrace {
        &self.0
    }
}

impl std::error::Error for MidpointError {}

#[cfg(test)]
mod tests {
    use approx::assert_abs_diff_eq;

    use super::*;

    #[test]
    fn check_midpoint_integration() {
        let quad = Midpoint::new(100).unwrap();
        let integral = quad.integrate(0.0, 1.0, |x| x * x);
        assert_abs_diff_eq!(integral, 1.0 / 3.0, epsilon = 0.0001);
    }

    #[test]
    fn check_midpoint_error() {
        let midpoint_rule = Midpoint::new(0);
        assert!(midpoint_rule.is_err());
        assert_eq!(
            format!("{}", midpoint_rule.err().unwrap()),
            "the degree of the midpoint rule needs to be at least 1"
        );
    }

    #[test]
    fn check_derives() {
        let quad = Midpoint::new(10).unwrap();
        let quad_clone = quad.clone();
        assert_eq!(quad, quad_clone);
        let other_quad = Midpoint::new(3).unwrap();
        assert_ne!(quad, other_quad);
    }

    #[test]
    fn check_iterators() {
        let rule = Midpoint::new(100).unwrap();
        let a = 0.0;
        let b = 1.0;
        let ans = 1.0 / 3.0;
        let rect_width = (b - a) / rule.degree() as f64;

        assert_abs_diff_eq!(
            ans,
            rule.iter().fold(0.0, |tot, n| {
                let x = a + rect_width * (0.5 + n);
                tot + x * x
            }) * rect_width,
            epsilon = 1e-4
        );

        assert_abs_diff_eq!(
            ans,
            rule.into_iter().fold(0.0, |tot, n| {
                let x = a + rect_width * (0.5 + n);
                tot + x * x
            }) * rect_width,
            epsilon = 1e-4
        );
    }
}<|MERGE_RESOLUTION|>--- conflicted
+++ resolved
@@ -41,16 +41,12 @@
 //! # Ok::<(), MidpointError>(())
 //! ```
 
-<<<<<<< HEAD
 #[cfg(feature = "rayon")]
 use rayon::prelude::{IntoParallelRefIterator, ParallelIterator};
 
-use crate::{impl_node_rule, impl_node_rule_iterators, Node};
-=======
 use crate::{Node, __impl_node_rule};
 
 use std::backtrace::Backtrace;
->>>>>>> 3b1e4917
 
 /// A midpoint rule quadrature scheme.
 /// ```
